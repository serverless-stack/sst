--- conflicted
+++ resolved
@@ -319,9 +319,6 @@
 		}
 		if len(evt.CompleteEvent.Errors) == 0 && evt.CompleteEvent.Finished {
 			color.New(color.FgGreen, color.Bold).Print(IconCheck)
-<<<<<<< HEAD
-			color.New(color.FgWhite, color.Bold).Println("  ", u.formatCompleteCopy())
-=======
 			if !u.hasProgress {
 				color.New(color.FgWhite, color.Bold).Println("  No changes")
 			}
@@ -336,7 +333,6 @@
 					color.New(color.FgWhite, color.Bold).Println("  Refreshed")
 				}
 			}
->>>>>>> 4a100e07
 			if len(evt.CompleteEvent.Hints) > 0 {
 				for k, v := range evt.CompleteEvent.Hints {
 					splits := strings.Split(k, "::")
@@ -502,19 +498,6 @@
 	if u.mode == ProgressModeRefresh {
 		u.spinner.Suffix = "  Refreshing..."
 	}
-}
-
-func (u *UI) formatCompleteCopy() string {
-	if u.mode == ProgressModeRemove {
-		return "Removed"
-	}
-	if u.mode == ProgressModeRefresh {
-		return "Refreshed"
-	}
-	if len(u.dedupe) > 0 {
-		return "Complete"
-	}
-	return "No changes"
 }
 
 func (u *UI) formatURN(urn string) string {
