--- conflicted
+++ resolved
@@ -1,11 +1,6 @@
 {
-<<<<<<< HEAD
   "name": "@sst/docs",
-  "version": "2.5.6",
-=======
-  "name": "@serverless-stack/docs",
   "version": "2.5.7",
->>>>>>> 5fff7a6e
   "private": true,
   "scripts": {
     "docusaurus": "docusaurus",
