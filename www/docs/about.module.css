/**
 * Summary
 */
<<<<<<< HEAD
.summary {
=======
 .summary {
>>>>>>> f37521f7
  margin-bottom: calc(var(--ifm-list-margin) * 1.8);
}
.summary ul li + li {
  margin-top: calc(var(--ifm-list-item-margin) * 2);
}
.summary ul li p {
  margin: 0 0 calc(var(--ifm-list-item-margin) * 0.5);
}
.summary ul li p:last-child {
  margin-bottom: 0;
  color: var(--custom-font-color-secondary);
}

.heading h3 {
  margin-top: calc(var(--ifm-h3-vertical-rhythm-top) * var(--ifm-leading));
  margin-bottom: calc(var(--ifm-heading-margin-bottom) * 0.5);
}
.heading p {
  margin-bottom: calc(var(--ifm-paragraph-margin-bottom) * 0.875);
  color: var(--custom-font-color-secondary);
}

/**
 * Features
 */
.features {
  padding: 0;
  list-style: none;
  display: grid;
  grid-template-columns: repeat(3, 1fr);
  grid-auto-rows: 1fr;
  gap: 1rem;
}
.features li {
  flex: 1 0 auto;
  border-radius: 5px;
  background-color: var(--ifm-code-background);
  padding: calc(var(--ifm-global-spacing) * 0.75) var(--ifm-global-spacing);
  border: 1px solid var(--ifm-code-background);
  transition: border-color ease-in-out 0.2s;
}
.features li + li {
  margin-top: 0;
}
.features li h3 {
  margin-bottom: 0.4rem;
  font-size: 1.1rem;
}
.features li:hover {
  border-color: var(--ifm-link-color);
}
.features li p {
  margin: 0;
  line-height: 1.6;
  font-size: 0.9375rem;
  color: var(--custom-font-color-secondary);
}

@media only screen and (max-width: 480px) {
  .features {
    display: block;
  }
  .features li + li {
    margin-top: 1rem;
  }
}

/**
 * Get started
 */
.start {
  padding: 1rem;
  border-radius: 8px;
  position: relative;
  display: flex;
  overflow: hidden;
  align-items: center;
  justify-content: space-between;
  background-image: linear-gradient(
    to right,
    rgb(251, 146, 60, 0.8),
    rgb(251, 113, 133, 0.8)
  );
}
.start > span {
  position: absolute;
  top: 50%;
  left: -13px;
  width: 72px;
  height: 72px;
  margin-top: -36px;
  border-radius: 50%;
  text-align: center;
  background-color: rgba(255, 255, 255, 0.4);
}
.start > span > i {
  color: white;
  opacity: 0.95;
  font-size: 32px;
  line-height: 72px;
}
.startContent {
  margin-left: 54px;
  flex: 1 0 auto;
  color: white;
}
.startContent > h4 {
  margin-bottom: 7px;
  font-size: 1.5rem;
  line-height: 1.1;
  font-weight: 700;
  color: white;
}
.startContent > p {
  margin-bottom: 0;
  line-height: 1.4;
  font-size: 0.875rem;
}
.start > div:last-child {
  margin: 0 0 0 1rem;
}
.startCode code {
  padding: 0.75rem 1rem;
  background-color: rgba(0, 0, 0, 0.15);
  display: block;
  color: white;
  font-size: 0.875rem;
}
.startCta {
  margin-top: 0.75rem;
  display: flex;
  align-items: center;
  justify-content: space-between;
  padding: 0.5625rem 1rem;
  border-radius: 5px;
  font-weight: bold;
  font-size: 0.9375rem;
  background-color: white;
}
.startCta:hover {
  color: var(--ifm-link-color);
}
.startCta > i {
  margin-left: 5px;
  font-size: 0.75rem;
  transition: transform 0.2s ease-in-out;
}
.startCta:hover > i {
  transform: translateX(2px);
}

@media only screen and (max-width: 480px) {
  .start {
    display: block;
    padding: 0.75rem 1rem;
    height: auto;
  }
  .start > span {
    display: none;
  }
  .startContent {
    margin-left: 0;
  }
  .start > div:last-child {
    margin: 14px 0 0;
  }
  .startCode code {
    font-size: 0.875rem;
    padding: 0.65rem 0.8125rem;
  }
  .startCta {
    padding: 0.5rem 0.8125rem;
  }
}<|MERGE_RESOLUTION|>--- conflicted
+++ resolved
@@ -1,11 +1,7 @@
 /**
  * Summary
  */
-<<<<<<< HEAD
-.summary {
-=======
  .summary {
->>>>>>> f37521f7
   margin-bottom: calc(var(--ifm-list-margin) * 1.8);
 }
 .summary ul li + li {
