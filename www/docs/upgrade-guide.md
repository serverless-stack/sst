--- conflicted
+++ resolved
@@ -155,19 +155,11 @@
     - import { Bucket } from "@serverless-stack/node/bucket"
     + import { Bucket } from "sst/node/bucket"
     ```
-<<<<<<< HEAD
-1. If you're using function binding need to make sure `../.sst/types` is listed in the `include` array in `tsconfig.json`
-=======
-
-2. If you're using function binding we moved type generation into a `.sst` folder. To include this place an `sst-env.d.ts` file in any package that needs the types that contains the following:
+1. If you're using function binding we moved type generation into a `.sst` folder. To include this place an `sst-env.d.ts` file in any package that needs the types that contains the following:
    ```js
    /// <reference path="../.sst/types/index.ts" />
    ```
    Make sure you specify the path correctly
-
-
-
->>>>>>> 39cf256f
 
 ## Upgrade to v1.18
 
