/**
 * The `sst.config.ts` file is used to configure your SST app and its resources.
 *
 * ```ts
 * $config(input: Config): Config
 * ```
 *
 * You specify it using the `$config` function. This takes an object of type [`Config`](#config).
 *
 * ```ts title="sst.config.ts"
 * /// <reference path="./.sst/platform/config.d.ts" />
 *
 * export default $config({
 *   // Your app's config
 *   app(input) {
 *     return {
 *       name: "my-sst-app",
 *       home: "aws"
 *     };
 *   },
 *   // Your app's resources
 *   async run() {
 *     const bucket = new sst.aws.Bucket("MyBucket");
 *
 *     // Your app's outputs
 *     return {
 *       bucket: bucket.name
 *     };
 *   },
 *   // Optionally, your app's Console config
 *   console: {
 *     autodeploy: {
 *       runner: { compute: "large" }
 *     }
 *   }
 * });
 * ```
 *
 * The `Config` object takes:
 * 1. [`app`](#app-2) — Your config
 * 2. [`run`](#run) — Your resources
 * 3. [`console`](#console) — Optionally, your app's Console config
 *
 * The `app` function is evaluated right when your app loads. It's used to define the app config and its providers.
 *
 * :::note
 * You need TypeScript 5 to see the types in your config.
 * :::
 *
 * You can add Pulumi code in the `run` function not the `app` function. While the `run`
 * function is where you define your resources using SST or Pulumi's components.
 *
 * The run function also has access to a list of [Global](/docs/reference/global/) `$` variables and functions. These serve as the context for your app config.
 *
 * :::caution
 * Do not `import` the provider packages in your `sst.config.ts`.
 * :::
 *
 * Since SST manages importing your provider packages, it's recommended not to add any imports
 * in your `sst.config.ts`.
 *
 * ---
 *
 * #### .env
 *
 * Your `.env` and `.env.<stage>` files are loaded as environment variables in your config.
 * They need to be in the same directory as your `sst.config.ts`.
 *
 * ```bash title=".env"
 * MY_ENV_VAR=hello
 * ```
 *
 * And are available as `process.env` in both your `app` and `run` functions.
 *
 * ```ts title="sst.config.ts"
 * process.env.MY_ENV_VAR
 * ```
 *
 * The `.env` file takes precedence over `.env.<stage>`. So if you have a `.env` and a
 * `.env.dev` file, the values in the `.env` file will be used.
 *
 * :::note
 * You need to restart `sst dev` for changes in your `.env` files to take effect.
 * :::
 *
 * Make sure the stage name in your `.env.<stage>` matches the stage your app is running on.
 *
 * @packageDocumentation
 */

type Prettify<T> = {
  [K in keyof T]: T[K];
} & {};

export interface App {
  /**
   * The version of SST supported by the app. The CLI will fail any commands if the version does
   * not match.
   *
   * :::tip
   * Useful in CI where you don't want it to automatically deploy with a new version of SST.
   * :::
   *
   * @default The latest version of SST.
   *
   * @example
   *
   * Takes a specific version.
   *
   * ```ts
   * version: "3.2.49"
   * ```
   *
   * Also supports semver ranges.
   * ```ts
   * version: ">= 3.2.49"
   * ```
   */
  version?: string;
  /**
   * The name of the app. This is used to prefix the names of the resources in your app.
   *
   * :::caution
   * If you change the name of your app, it'll redeploy your app with new resources. The old resources will be orphaned.
   * :::
   *
   * This means that you don't want to change the name of your app without removing the old resources first.
   *
   * @example
   *
   * ```ts
   * {
   *   name: "my-sst-app"
   * }
   * ```
   */
  name: string;
  /**
   * Configure how your resources are handled when they have to be removed.
   *
   * - `remove`: Removes the underlying resource.
   * - `retain`: Retains resources like S3 buckets and DynamoDB tables. Removes everything else.
   * - `retain-all`: Retains all resources.
   *
   * :::tip
   * If you change your removal policy, you'll need to deploy your app once for it to take
   * effect.
   * :::
   *
   * For example, retain resources if it's the _production_ stage, otherwise remove all
   * resources.
   *
   * ```ts
   * {
   *   removal: input.stage === "production" ? "retain" : "remove"
   * }
   * ```
   *
   * This applies to not just the `sst remove` command but also cases where you remove a
   * resource from the `sst.config.ts` and run `sst dev` or `sst deploy`.
   *
   * To control how a stage is handled on `sst remove`, check out the `protected` prop.
   *
   * @default `"retain"`
   */
  removal?: "remove" | "retain" | "retain-all";
  /**
   * The providers that are being used in this app. This allows you to use the resources from
   * these providers in your app.
   *
   * ```ts
   * {
   *   providers: {
   *     aws: "6.27.0",
   *     cloudflare: "5.37.1"
   *   }
   * }
   * ```
   *
   * Check out the full list in the [Directory](/docs/all-providers#directory).
   *
   * :::tip
   * You'll need to run `sst install` after you update the `providers` in your config.
   * :::
   *
   * If you don't set a `provider` it uses your `home` provider with the default config. So if you set `home` to `aws`, it's the same as doing:
   *
   * ```ts
   * {
   *   home: "aws",
   *   providers: {
   *     aws: "6.27.0"
   *   }
   * }
   * ```
   *
   * You can also configure the provider props. Here's the config for some common providers:
   * - [AWS](https://www.pulumi.com/registry/packages/aws/api-docs/provider/#inputs)
   * - [Cloudflare](https://www.pulumi.com/registry/packages/cloudflare/api-docs/provider/#inputs)
   *
   * @example
   *
   * For example, to change the region for AWS.
   *
   * ```ts
   * {
   *   providers: {
   *     aws: {
   *       region: "us-west-2"
   *     }
   *   }
   * }
   * ```
   *
   * @default The `home` provider.
   */
  providers?: Record<string, any>;
  /**
   * The provider SST will use to store the state for your app. The state keeps track of all your resources and secrets. The state is generated locally and backed up in your cloud provider.
   *
   *
   * Currently supports AWS, Cloudflare and local.
   *
   * :::tip
   * SST uses the `home` provider to store the state for your app. If you use the local provider it will be saved on your machine. You can see where by running `sst version`.
   * :::
   *
   * If you want to configure the aws or cloudflare home provider, you can:
   *
   * ```ts
   * {
   *   home: "aws",
   *   providers: {
   *     aws: {
   *       region: "us-west-2"
   *     }
   *   }
   * }
   * ```
   *
   */
  home: "aws" | "cloudflare" | "local";

  /**
<<<<<<< HEAD
   * Additional directories to watch for changes in `sst dev`.
   *
   * By default, SST watches the directory where the `sst.config.ts` file is located and all its subdirectories.
   * If you have additional directories that you want to watch for changes, you can add them here.
   * This is useful if SST is not on the root of your project.
   *
   */
  devAdditionalWatchPaths?: string[];
=======
   * If set to `true`, the `sst remove` CLI will not run and will error out.
   *
   * This is useful for preventing cases where you run `sst remove --stage <stage>` for the
   * wrong stage.
   *
   * :::tip
   * Protect your production stages from being accidentally removed.
   * :::
   *
   * For example, prevent the _production_ stage from being removed.
   *
   * ```ts
   * {
   *   protected: input.stage === "production"
   * }
   * ```
   *
   * However, this only applies to `sst remove` for stages. If you accidentally remove a
   * resource from the `sst.config.ts` and run `sst deploy` or `sst dev`, it'll still get
   * removed. To avoid this, check out the `removal` prop.
   */
  protected?: boolean;
>>>>>>> 80e88564
}

export interface AppInput {
  /**
   * The stage this app is running on. This is a string that can be passed in through the CLI.
   *
   * :::caution
   * Changing the stage will redeploy your app to a new stage with new resources. The old resources will still be around in the old stage.
   * :::
   *
   * If not passed in, it'll use the username of your local machine, or prompt you for it.
   */
  stage: string;
}

export interface RunnerInput {
  /**
   * The stage the deployment will be run in.
   */
  stage: string;
}

export interface Target {
  /**
   * The stage the app will be deployed to.
   */
  stage: string;
}

export interface Runner {
  /**
   * The service used to run the build. Currently, only AWS CodeBuild is supported.
   */
  engine: "codebuild";
  /**
   * The timeout for the build. It can be from `5 minutes` to `36 hours`.
   * @default `1 hour`
   */
  timeout?: `${number} ${"minute" | "minutes" | "hour" | "hours"}`;
  /**
   * The architecture of the build machine.
   * @default `x86_64`
   *
   * The `x86_64` machine uses the [`al2/standard/5.0`](https://github.com/aws/aws-codebuild-docker-images/tree/master/al2/x86_64/standard/5.0) build image.
   * While `arm64` uses the [`al2/aarch64/standard/3.0`](https://github.com/aws/aws-codebuild-docker-images/tree/master/al2/aarch64/standard/3.0) image instead.
   *
   * You can also configure what's used in the image:
   *
   * - **Node**
   *
   *   To specify the version of Node you want to use in your build, you can use the
   *   `.node-version`, `.nvmrc`, or use the `engine` field in your `package.json`.
   *
   *   <Tabs>
   *     <TabItem label="package.json">
   *     ```js title="package.json"
   *     {
   *       engine: {
   *         node: "20.15.1"
   *       }
   *     }
   *     ```
   *     </TabItem>
   *     <TabItem label="node-version">
   *     ```bash title=".node-version"
   *     20.15.1
   *     ```
   *     </TabItem>
   *     <TabItem label="nvmrc">
   *     ```bash title=".nvmrc"
   *     20.15.1
   *     ```
   *     </TabItem>
   *   </Tabs>
   *
   * - **Package manager**
   *
   *   To specify the package manager you want to use you can configure it through your
   *   `package.json`.
   *
   *   ```js title="package.json"
   *   {
   *     packageManager: "pnpm@8.6.3"
   *   }
   *   ```
   *
   * Feel free to get in touch if you want to use your own build image or configure what's used
   * in the build image.
   */
  architecture?: "x86_64" | "arm64";
  /**
   * The compute size of the build environment.
   *
   * For `x86_64`, the following compute sizes are supported:
   * - `small`: 3 GB, 2 vCPUs
   * - `medium`: 7 GB, 4 vCPUs
   * - `large`: 15 GB, 8 vCPUs
   * - `xlarge`: 70 GB, 36 vCPUs
   * - `2xlarge`: 145 GB, 72 vCPUs
   *
   * For `arm64` architecture, the following compute sizes are supported:
   * - `small`: 4 GB, 2 vCPUs
   * - `medium`: 8 GB, 4 vCPUs
   * - `large`: 16 GB, 8 vCPUs
   * - `xlarge`: 64 GB, 32 vCPUs
   * - `2xlarge`: 96 GB, 48 vCPUs
   *
   * To increase the memory used by your Node.js process in the build environment, you'll want
   * to set the `NODE_OPTIONS` environment variable to `--max-old-space-size=xyz`. Where `xyz`
   * is the memory size in MB. By default, this is set to 1.5 GB.
   *
   * Read more about the [CodeBuild build environments](https://docs.aws.amazon.com/codebuild/latest/userguide/build-env-ref-compute-types.html).
   *
   * @default `medium`
   */
  compute?: "small" | "medium" | "large" | "xlarge" | "2xlarge";
  /**
   * The VPC to run the build in. If provided, the build environment will have access to
   * resources in the VPC.
   *
   * This is useful for building Next.js apps that might make queries to your database
   * as a part of the build process.
   *
   * You can get these from the outputs of the `Vpc` component your are using or from the
   * [Console](/docs/console/#resources).
   *
   * @example
   *
   * ```ts
   * {
   *   vpc: {
   *     id: "vpc-0be8fa4de860618bb",
   *     subnets: ["subnet-0be8fa4de860618bb"],
   *     securityGroups: ["sg-0be8fa4de860618bb"]
   *   }
   * }
   * ```
   */
  vpc?: {
    /**
     * The ID of the VPC.
     */
    id: string;
    /**
     * The subnets to run the build in.
     */
    subnets: string[];
    /**
     * The security groups to run the build in.
     */
    securityGroups: string[];
  };
  /**
   * Paths to cache as a part of the build. By default the `.git` directory is cached.
   *
   * The given list of files and directories will be saved to the cache at the end of the build.
   * And they will be restored at the start of the build process.
   *
   * ```ts
   * {
   *   cache: {
   *     paths: ["node_modules", "/path/to/cache"]
   *   }
   * }
   * ```
   *
   * The relative paths are for caching files inside your repo. While the absolute path is for
   * any global caches.
   *
   * To clear the cache, you can trigger a new deploy using the **Force** deploy option in the
   * Console.
   */
  cache?: {
    /**
     * The paths to cache. These are relative to the root of the repository.
     *
     * By default, the `.git` directory is always cached.
     */
    paths: string[];
  };
}

interface GitSender {
  /**
   * The ID of the user.
   */
  id: number;
  /**
   * The username of the user.
   */
  username: string;
}

interface GitCommit {
  /**
   * The ID of the commit.
   */
  id: string;
  /**
   * The commit message.
   */
  message: string;
}

interface GitRepo {
  /**
   * The ID of the repo. This is usually a number.
   */
  id: number;
  /**
   * The name of the owner or org the repo to belongs to.
   */
  owner: string;
  /**
   * The name of the repo.
   */
  repo: string;
}

/**
 * A git event for when a branch is updated or deleted. For example:
 * ```js
 * {
 *   type: "branch",
 *   action: "pushed",
 *   repo: {
 *     id: 1296269,
 *     owner: "octocat",
 *     repo: "Hello-World"
 *   },
 *   branch: "main",
 *   commit: {
 *     id: "b7e7c4c559e0e5b4bc6f8d98e0e5e5e5e5e5e5e5",
 *     message: "Update the README with new information"
 *   },
 *   sender: {
 *     id: 1,
 *     username: "octocat"
 *   }
 * }
 * ```
 */
export interface BranchEvent {
  /**
   * The git event type, for the `BranchEvent` it's `branch`.
   */
  type: "branch";
  /**
   * The type of the git action.
   *
   * - `pushed` is when you git push to a branch
   * - `removed` is when a branch is removed
   */
  action: "pushed" | "removed";
  /**
   * The Git repository the event is coming from. This might look like:
   *
   * ```js
   * {
   *   id: 1296269,
   *   owner: "octocat",
   *   repo: "Hello-World"
   * }
   * ```
   */
  repo: Prettify<GitRepo>;
  /**
   * The name of the branch the event is coming from.
   */
  branch: string;
  /**
   * Info about the commit in the event. This might look like:
   *
   * ```js
   * {
   *   id: "b7e7c4c559e0e5b4bc6f8d98e0e5e5e5e5e5e5e5",
   *   message: "Update the README with new information"
   * }
   * ```
   */
  commit: Prettify<GitCommit>;
  /**
   * The user that generated the event. For example:
   *
   * ```js
   * {
   *   id: 1,
   *   username: "octocat"
   * }
   * ```
   */
  sender: Prettify<GitSender>;
}

/**
 * A git event for when a tag is created or deleted. For example:
 * ```js
 * {
 *   type: "tag",
 *   action: "pushed",
 *   repo: {
 *     id: 1296269,
 *     owner: "octocat",
 *     repo: "Hello-World"
 *   },
 *   tag: "v1.5.2",
 *   commit: {
 *     id: "b7e7c4c559e0e5b4bc6f8d98e0e5e5e5e5e5e5e5",
 *     message: "Update the README with new information"
 *   },
 *   sender: {
 *     id: 1,
 *     username: "octocat"
 *   }
 * }
 * ```
 */
export interface TagEvent {
  /**
   * The git event type, for the `TagEvent` it's `tag`.
   */
  type: "tag";
  /**
   * The type of the git action.
   *
   * - `pushed` is when you create a tag
   * - `removed` is when a tag is removed
   */
  action: "pushed" | "removed";
  /**
   * The Git repository the event is coming from. This might look like:
   *
   * ```js
   * {
   *   id: 1296269,
   *   owner: "octocat",
   *   repo: "Hello-World"
   * }
   * ```
   */
  repo: Prettify<GitRepo>;
  /**
   * The name of the tag. For example, `v1.5.2`.
   */
  tag: string;
  /**
   * Info about the commit in the event. This might look like:
   *
   * ```js
   * {
   *   id: "b7e7c4c559e0e5b4bc6f8d98e0e5e5e5e5e5e5e5",
   *   message: "Update the README with new information"
   * }
   * ```
   */
  commit: Prettify<GitCommit>;
  /**
   * The user that generated the event. For example:
   *
   * ```js
   * {
   *   id: 1,
   *   username: "octocat"
   * }
   * ```
   */
  sender: Prettify<GitSender>;
}

/**
 * A git event for when a pull request is updated or deleted. For example:
 *
 * ```js
 * {
 *   type: "pull_request",
 *   action: "pushed",
 *   repo: {
 *     id: 1296269,
 *     owner: "octocat",
 *     repo: "Hello-World"
 *   },
 *   number: 1347,
 *   base: "main",
 *   head: "feature",
 *   commit: {
 *     id: "b7e7c4c559e0e5b4bc6f8d98e0e5e5e5e5e5e5e5",
 *     message: "Update the README with new information"
 *   },
 *   sender: {
 *     id: 1,
 *     username: "octocat"
 *   }
 * }
 * ```
 */
export interface PullRequestEvent {
  /**
   * The git event type, for the `PullRequestEvent` it's `pull_request`.
   */
  type: "pull_request";
  /**
   * The type of the git action.
   *
   * - `pushed` is when you git push to the base branch of the PR
   * - `removed` is when the PR is closed or merged
   */
  action: "pushed" | "removed";
  /**
   * The Git repository the event is coming from. This might look like:
   *
   * ```js
   * {
   *   id: 1296269,
   *   owner: "octocat",
   *   repo: "Hello-World"
   * }
   * ```
   */
  repo: Prettify<GitRepo>;
  /**
   * The pull request number.
   */
  number: number;
  /**
   * The base branch of the PR. This is the branch the code is being merged into.
   */
  base: string;
  /**
   * The head branch of the PR. This is the branch the code is coming from.
   */
  head: string;
  /**
   * Info about the commit in the event. This might look like:
   *
   * ```js
   * {
   *   id: "b7e7c4c559e0e5b4bc6f8d98e0e5e5e5e5e5e5e5",
   *   message: "Update the README with new information"
   * }
   * ```
   */
  commit: Prettify<GitCommit>;
  /**
   * The user that generated the event. For example:
   *
   * ```js
   * {
   *   id: 1,
   *   username: "octocat"
   * }
   * ```
   */
  sender: Prettify<GitSender>;
}

export interface Config {
  /**
   * The config for your app. It needs to return an object of type [`App`](#app-1). The `app`
   * function is evaluated when your app loads.
   *
   * :::caution
   * You cannot define any components or resources in the `app` function.
   * :::
   *
   * Here's an example of a simple `app` function.
   *
   * @example
   *
   * ```ts title="sst.config.ts"
   * app(input) {
   *   return {
   *     name: "my-sst-app",
   *     home: "aws",
   *     providers: {
   *       aws: true,
   *       cloudflare: {
   *         accountId: "6fef9ed9089bb15de3e4198618385de2"
   *       }
   *     },
   *     removal: input.stage === "production" ? "retain" : "remove"
   *   };
   * },
   * ```
   */
  app(input: AppInput): App;
  /**
   * Configure how your app works with the SST Console.
   */
  console?: {
    /**
     * Auto-deploys your app when you _git push_ to your repo. Uses
     * [AWS CodeBuild](https://aws.amazon.com/codebuild/) in your account to run the build.
     *
     * To get started, first [make sure to set up Autodeploy](/docs/console#setup).
     * Specifically, you need to configure an environment with the stage and AWS account
     * you want to auto-deploy to.
     *
     * Now when you _git push_ to a branch, pull request, or tag, the following happens:
     *
     * 1. The stage name is generated based on the `autodeploy.target` callback.
     *    1. If there is no callback, the stage name is a sanitized version of the branch or tag.
     *    2. If there is a callback but no stage is returned, the deploy is skipped.
     * 2. The runner config is generated based on the `autodeploy.runner`. Or the defaults are
     *    used.
     * 3. The stage is matched against the environments in the Console to get the AWS account
     *    and any environment variables for the deploy.
     * 4. The deploy is run based on the above config.
     *
     * This only applies only to git events. If you trigger a deploy through the Console, you
     * are asked to sepcify the stage you want to deploy to. So in this case, it skips step 1
     * from above and does not call `autodeploy.target`.
     *
     * Both `target` and `runner` are optional and come with defaults, so you don't need to
     * configure anything. But you can customize them.
     *
     * ```ts title="sst.config.ts" {"target", "runner"}
     * console: {
     *   autodeploy: {
     *     target(event) {
     *       if (
     *         event.type === "branch" &&
     *         event.branch === "main" &&
     *         event.action === "pushed"
     *        ) {
     *         return { stage: "production" };
     *       }
     *     },
     *     runner(stage) {
     *       if (stage === "production") return { timeout: "3 hours" };
     *     }
     *   }
     * }
     * ```
     *
     * For example, here we are only auto-deploying to the `production` stage when you git push
     * to the `main` branch. We are also setting the timeout to 3 hours for the `production`
     * stage.
     *
     * @default Auto-deploys branches and PRs.
     */
    autodeploy: {
      /**
       * Defines the stage the app will be auto-deployed to.
       *
       * When a git event is received, Autodeploy will run the `target` function with the
       * git event. This function should return the stage the app will be deployed to.
       * Or `undefined` if the deploy should be skipped.
       *
       * :::tip
       * Return `undefined` to skip the deploy.
       * :::
       *
       * The stage that is returned is then compared to the environments set in the
       * [app settings in the Console](/docs/console/#setup). If the stage matches an
       * environment, the stage will be deployed to that environment. If no matching environment
       * is found, the deploy will be skipped.
       *
       * :::note
       * You need to configure an environment in the Console to be able to deploy to it.
       * :::
       *
       * Currently, only git events for **branches**, **pull requests**, and **tags** are
       * supported.
       *
       * :::tip
       * This is not called when you manually trigger a deploy through the Console.
       * :::
       *
       * This config only applies to git events. If you trigger a deploy through the Console,
       * you are asked to sepcify the stage you want to deploy to. In this case, and
       * when you redeploy a manual deploy, the `target` function is not called.
       *
       * By default, this is what the `target` function looks like:
       *
       * ```ts
       * {
       *   target(event) {
       *     if (event.type === "branch" && event.action === "pushed") {
       *       return {
       *         stage: event.branch
       *           .replace(/[^a-zA-Z0-9-]/g, "-")
       *           .replace(/-+/g, "-")
       *           .replace(/^-/g, "")
       *           .replace(/-$/g, "")
       *       };
       *     }
       *
       *     if (event.type === "pull_request") {
       *       return { stage: `pr-${event.number}` };
       *     }
       *   }
       * }
       * ```
       *
       * So for a:
       *
       * - **branch**: The stage name is a sanitized version of the branch name. When a branch
       *   is removed, the stage is **not removed**.
       * - **pull request**: The stage name is `pr-<number>`. When a pull request is closed,
       *   the stage **is removed**.
       *
       * :::tip
       * Git events to tags are not auto-deployed by default.
       * :::
       *
       * Git events to tags are not auto-deployed by default. You can change this by adding it
       * to your config.
       *
       * ```ts
       * {
       *   target(event) {
       *     if (event.type === "tag" && event.action === "pushed") {
       *       return {
       *         stage: "tag-" + event.tag
       *           .replace(/[^a-zA-Z0-9-]/g, "-")
       *           .replace(/-+/g, "-")
       *           .replace(/^-/g, "")
       *           .replace(/-$/g, "")
       *       };
       *     }
       *   }
       * }
       * ```
       *
       * Here, similar to the branch event, we are sanitizing the tag name to generate the stage.
       * Just make sure to configure the environment for these tag stages in the Console.
       *
       * If you don't want to auto-deploy for a given event, you can return `undefined`. For
       * example, to skip any deploys to the `staging` stage.
       *
       * ```ts title="sst.config.ts" {2}
       * target(event) {
       *   if (event.type === "branch" && event.branch === "staging") return;
       *   if (event.type === "branch" && event.branch === "main" && event.action === "pushed") {
       *     return { stage: "production" };
       *   }
       * }
       * ```
       */
      target?(
        input: BranchEvent | PullRequestEvent | TagEvent,
      ): Target | undefined;
      /**
       * Configure the runner that will run the build. By default it uses the following config:
       *
       * ```ts
       * {
       *   runner: {
       *     engine: "codebuild",
       *     architecture: "x86_64",
       *     compute: "medium",
       *     timeout: "1 hour"
       *   }
       * }
       * ```
       *
       * Most of these are optional and come with defaults. But you can configure them.
       *
       * ```ts
       * {
       *   runner: { timeout: "3 hours" }
       * }
       * ```
       *
       * You can also configure it based on the stage that's being deployed. Let's say you
       * want to use the defaults for all stages except for `production`.
       *
       * ```ts
       * {
       *   runner(stage) {
       *     if (stage === "production") return { timeout: "3 hours" };
       *   }
       * }
       * ```
       *
       * Aside from the above, you can also have the deploys run inside a VPC.
       *
       * ```ts
       * {
       *   runner: {
       *     vpc: {
       *       id: "vpc-0be8fa4de860618bb",
       *       securityGroups: ["sg-0399348378a4c256c"],
       *       subnets: ["subnet-0b6a2b73896dc8c4c", "subnet-021389ebee680c2f0"]
       *     }
       *   }
       * }
       * ```
       *
       * Or configure files or directories to be cached.
       *
       * ```ts
       * {
       *   runner: {
       *     cache: {
       *       paths: ["node_modules", "/path/to/cache"]
       *     }
       *   }
       * }
       * ```
       *
       * A _runner_ is a [AWS CodeBuild](https://aws.amazon.com/codebuild/) project and an
       * IAM Role. This is created in **your account**.
       *
       * Once a runner is created, it can be used to run multiple builds of the same
       * machine config concurrently. Runners are also shared across all apps in the same
       * account and region.
       *
       * :::note
       * You are only charged for the number of build minutes that you use.
       * :::
       *
       * If a runner with a given config has been been previously created,
       * it'll be reused. The Console will also automatically remove runners that
       * have not been used for more than 7 days.
       *
       * You are not charged for the number of runners you have, only for the number of build
       * minutes that you use. The pricing is based on the machine config used.
       * [Learn more about CodeBuild pricing](https://aws.amazon.com/codebuild/pricing/).
       */
      runner?: Runner | ((input: RunnerInput) => Runner);
    };
  };
  /**
   * An async function that lets you define the resources in your app.
   *
   * :::note
   * You can use SST and Pulumi components only in the `run` function.
   * :::
   *
   * You can optionally return an object that'll be displayed as the output in the CLI.
   *
   * @example
   *
   * For example, here we return the name of the bucket we created.
   *
   * ```ts title="sst.config.ts"
   * async run() {
   *   const bucket = new sst.aws.Bucket("MyBucket");
   *
   *   return {
   *     bucket: bucket.name
   *   };
   * }
   * ```
   *
   * This will display the following in the CLI on `sst deploy` and `sst dev`.
   *
   * ```bash frame=\"none\"
   * bucket: bucket-jOaikGu4rla
   * ```
   *
   * These outputs are also written to a `.sst/output.json` file after every successful deploy.
   * It contains the above outputs in JSON.
   *
   * ```json title=".sst/output.json"
   * {"bucket": "bucket-jOaikGu4rla"}
   * ```
   */
  run(): Promise<Record<string, any> | void>;
}

/** @internal */
export function $config(input: Config): Config {
  return input;
}<|MERGE_RESOLUTION|>--- conflicted
+++ resolved
@@ -242,7 +242,6 @@
   home: "aws" | "cloudflare" | "local";
 
   /**
-<<<<<<< HEAD
    * Additional directories to watch for changes in `sst dev`.
    *
    * By default, SST watches the directory where the `sst.config.ts` file is located and all its subdirectories.
@@ -251,7 +250,7 @@
    *
    */
   devAdditionalWatchPaths?: string[];
-=======
+
    * If set to `true`, the `sst remove` CLI will not run and will error out.
    *
    * This is useful for preventing cases where you run `sst remove --stage <stage>` for the
@@ -274,7 +273,6 @@
    * removed. To avoid this, check out the `removal` prop.
    */
   protected?: boolean;
->>>>>>> 80e88564
 }
 
 export interface AppInput {
