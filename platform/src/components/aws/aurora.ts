--- conflicted
+++ resolved
@@ -496,9 +496,9 @@
 export class Aurora extends Component implements Link.Linkable {
   private cluster: rds.Cluster;
   private instance: rds.ClusterInstance;
+  private secret: secretsmanager.Secret;
   private _password: Output<string>;
   private proxy: Output<rds.Proxy | undefined>;
-<<<<<<< HEAD
   private dev?: {
     enabled: boolean;
     host: Output<string>;
@@ -507,9 +507,6 @@
     password: Output<string>;
     database: Output<string>;
   };
-=======
-  private secret: secretsmanager.Secret;
->>>>>>> e1cdb20d
 
   constructor(name: string, args: AuroraArgs, opts?: ComponentResourceOptions) {
     super(__pulumiType, name, args, opts);
