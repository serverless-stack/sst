--- conflicted
+++ resolved
@@ -924,9 +924,7 @@
    * The ID of the RDS Cluster.
    */
   public get id() {
-    return this.dev?.enabled
-      ? output("placeholder")
-      : this.cluster.id;
+    return this.dev?.enabled ? output("placeholder") : this.cluster.id;
   }
 
   /** The username of the master user. */
@@ -961,13 +959,8 @@
    * The host of the database.
    */
   public get host() {
-<<<<<<< HEAD
     if (this.dev?.enabled) return this.dev.host;
-
-    return all([this.instance.endpoint, this.proxy]).apply(
-=======
     return all([this.cluster.endpoint, this.proxy]).apply(
->>>>>>> b57b2300
       ([endpoint, proxy]) => proxy?.endpoint ?? output(endpoint.split(":")[0]),
     );
   }
