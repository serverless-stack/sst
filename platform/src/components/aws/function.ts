import fs from "fs";
import path from "path";
import crypto from "crypto";
import archiver from "archiver";
import type { BuildOptions, Loader } from "esbuild";
import {
	all,
	asset,
	ComponentResourceOptions,
	interpolate,
	Output,
	output,
	secret,
	unsecret,
} from "@pulumi/pulumi";
import { bootstrap } from "./helpers/bootstrap.js";
import { Duration, DurationMinutes, toSeconds } from "../duration.js";
import { Size, toMBs } from "../size.js";
import { Component, Prettify, Transform, transform } from "../component.js";
import { Link } from "../link.js";
import { VisibleError } from "../error.js";
import type { Input } from "../input.js";
import { physicalName } from "../naming.js";
import { RETENTION } from "./logging.js";
import {
	cloudwatch,
	ecr,
	getCallerIdentityOutput,
	getPartitionOutput,
	getRegionOutput,
	iam,
	lambda,
	s3,
	types,
} from "@pulumi/aws";
import { Permission, permission } from "./permission.js";
import { Vpc } from "./vpc.js";
import { Image } from "@pulumi/docker-build";
import { rpc } from "../rpc/rpc.js";
import { parseRoleArn } from "./helpers/arn.js";
import { RandomBytes } from "@pulumi/random";
import { lazy } from "../../util/lazy.js";
import { Efs } from "./efs.js";

/**
 * Helper type to define function ARN type
 */
export type FunctionArn = `arn:${string}` & {};

export type FunctionPermissionArgs = {
	/**
	 * The [IAM actions](https://docs.aws.amazon.com/service-authorization/latest/reference/reference_policies_actions-resources-contextkeys.html#actions_table) that can be performed.
	 * @example
	 *
	 * ```js
	 * {
	 *   actions: ["s3:*"]
	 * }
	 * ```
	 */
	actions: string[];
	/**
	 * The resourcess specified using the [IAM ARN format](https://docs.aws.amazon.com/IAM/latest/UserGuide/reference_identifiers.html).
	 * @example
	 *
	 * ```js
	 * {
	 *   resources: ["arn:aws:s3:::my-bucket/*"]
	 * }
	 * ```
	 */
	resources: Input<string>[];
};

interface FunctionUrlCorsArgs {
	/**
	 * Allow cookies or other credentials in requests to the function URL.
	 * @default `false`
	 * @example
	 * ```js
	 * {
	 *   url: {
	 *     cors: {
	 *       allowCredentials: true
	 *     }
	 *   }
	 * }
	 * ```
	 */
	allowCredentials?: Input<boolean>;
	/**
	 * The HTTP headers that origins can include in requests to the function URL.
	 * @default `["*"]`
	 * @example
	 * ```js
	 * {
	 *   url: {
	 *     cors: {
	 *       allowHeaders: ["date", "keep-alive", "x-custom-header"]
	 *     }
	 *   }
	 * }
	 * ```
	 */
	allowHeaders?: Input<Input<string>[]>;
	/**
	 * The origins that can access the function URL.
	 * @default `["*"]`
	 * @example
	 * ```js
	 * {
	 *   url: {
	 *     cors: {
	 *       allowOrigins: ["https://www.example.com", "http://localhost:60905"]
	 *     }
	 *   }
	 * }
	 * ```
	 * Or the wildcard for all origins.
	 * ```js
	 * {
	 *   url: {
	 *     cors: {
	 *       allowOrigins: ["*"]
	 *     }
	 *   }
	 * }
	 * ```
	 */
	allowOrigins?: Input<Input<string>[]>;
	/**
	 * The HTTP methods that are allowed when calling the function URL.
	 * @default `["*"]`
	 * @example
	 * ```js
	 * {
	 *   url: {
	 *     cors: {
	 *       allowMethods: ["GET", "POST", "DELETE"]
	 *     }
	 *   }
	 * }
	 * ```
	 * Or the wildcard for all methods.
	 * ```js
	 * {
	 *   url: {
	 *     cors: {
	 *       allowMethods: ["*"]
	 *     }
	 *   }
	 * }
	 * ```
	 */
	allowMethods?: Input<
		Input<
			"*" | "DELETE" | "GET" | "HEAD" | "OPTIONS" | "PATCH" | "POST" | "PUT"
		>[]
	>;
	/**
	 * The HTTP headers you want to expose in your function to an origin that calls the function URL.
	 * @default `[]`
	 * @example
	 * ```js
	 * {
	 *   url: {
	 *     cors: {
	 *       exposeHeaders: ["date", "keep-alive", "x-custom-header"]
	 *     }
	 *   }
	 * }
	 * ```
	 */
	exposeHeaders?: Input<Input<string>[]>;
	/**
	 * The maximum amount of time the browser can cache results of a preflight request. By
	 * default the browser doesn't cache the results. The maximum value is `86400 seconds` or `1 day`.
	 * @default `"0 seconds"`
	 * @example
	 * ```js
	 * {
	 *   url: {
	 *     cors: {
	 *       maxAge: "1 day"
	 *     }
	 *   }
	 * }
	 * ```
	 */
	maxAge?: Input<Duration>;
}

export interface FunctionArgs {
	/**
	 * Disable running this function [Live](/docs/live/) in `sst dev`.
	 * @deprecated Use `dev` instead.
	 * @default `true`
	 * @example
	 * ```js
	 * {
	 *   live: false
	 * }
	 * ```
	 */
	live?: Input<false>;
	/**
	 * Disable running this function [Live](/docs/live/) in `sst dev`.
	 * @default Live mode enabled in `sst dev`
	 * @example
	 * ```js
	 * {
	 *   dev: false
	 * }
	 * ```
	 */
	dev?: Input<false>;
	/**
	 * The name for the function.
	 *
	 * By default, the name is generated from the app name, stage name, and component name. This
	 * is displayed in the AWS Console for this function.
	 *
	 * :::caution
	 * To avoid the name from thrashing, you want to make sure that it includes the app and stage
	 * name.
	 * :::
	 *
	 * If you are going to set the name, you need to make sure:
	 * 1. It's unique across your app.
	 * 2. Uses the app and stage name, so it doesn't thrash when you deploy to different stages.
	 *
	 * Also, changing the name after your've deployed it once will create a new function and delete
	 * the old one.
	 *
	 * @example
	 * ```js
	 * {
	 *   name: `${$app.name}-${$app.stage}-my-function`
	 * }
	 * ```
	 */
	name?: Input<string>;
	/**
	 * A description for the function. This is displayed in the AWS Console.
	 * @example
	 * ```js
	 * {
	 *   description: "Handler function for my nightly cron job."
	 * }
	 * ```
	 */
	description?: Input<string>;
	/**
	 * The runtime environment for the function. Support for other runtimes is on our roadmap.
	 *
	 * @default `"nodejs20.x"`
	 * @example
	 * ```js
	 * {
	 *   runtime: "nodejs22.x"
	 * }
	 * ```
	 */
	runtime?: Input<
		| "nodejs18.x"
		| "nodejs20.x"
		| "nodejs22.x"
		| "provided.al2023"
		| "python3.9"
		| "python3.10"
		| "python3.11"
		| "python3.12"
	>;
	/**
	 * Path to the source code directory for the function. By default, the handler is
	 * bundled with [esbuild](https://esbuild.github.io/). Use `bundle` to skip bundling.
	 *
	 * :::caution
	 * Use `bundle` only when you want to bundle the function yourself.
	 * :::
	 *
	 * If the `bundle` option is specified, the `handler` needs to be in the root of the bundle.
	 *
	 * @example
	 *
	 * Here, the entire `packages/functions/src` directory is zipped. And the handler is
	 * in the `src` directory.
	 *
	 * ```js
	 * {
	 *   bundle: "packages/functions/src",
	 *   handler: "index.handler"
	 * }
	 * ```
	 */
	bundle?: Input<string>;
	/**
	 * Path to the handler for the function with the format `{file}.{method}`.
	 *
	 * :::note
	 * You don't need to specify the file extension.
	 * :::
	 *
	 * The handler path is relative to the root your repo or the `sst.config.ts`.
	 *
	 * @example
	 *
	 * Here there is a file called `index.js` (or `.ts`) in the `packages/functions/src/`
	 * directory with an exported method called `handler`.
	 *
	 * ```js
	 * {
	 *   handler: "packages/functions/src/index.handler"
	 * }
	 * ```
	 *
	 * If `bundle` is specified, the handler needs to be in the root of the bundle directory.
	 *
	 * ```js
	 * {
	 *   bundle: "packages/functions/src",
	 *   handler: "index.handler"
	 * }
	 * ```
	 */
	handler: Input<string>;
	/**
	 * The maximum amount of time the function can run. The minimum timeout is 1 second and the maximum is 900 seconds or 15 minutes.
	 *
	 * :::note
	 * If a function is connected to another service, the request will time out based on the service's limits.
	 * :::
	 *
	 * While the maximum timeout is 15 minutes, if a function is connected to other services, it'll time out based on those limits. API Gateway for example has a timeout of 30 seconds. So even if the function has a timeout of 15 minutes, the API request will time out after 30 seconds.
	 *
	 * @default `"20 seconds"`
	 * @example
	 * ```js
	 * {
	 *   timeout: "900 seconds"
	 * }
	 * ```
	 */
	timeout?: Input<DurationMinutes>;
	/**
	 * The amount of memory allocated for the function. Takes values between 128 MB
	 * and 10240 MB in 1 MB increments.  The amount of memory affects the amount of
	 * virtual CPU available to the function.
	 *
	 * :::tip
	 * While functions with less memory are cheaper, larger functions can process faster.
	 * And might end up being more [cost effective](https://docs.aws.amazon.com/lambda/latest/operatorguide/computing-power.html).
	 * :::
	 *
	 * @default `"1024 MB"`
	 * @example
	 * ```js
	 * {
	 *   memory: "10240 MB"
	 * }
	 * ```
	 */
	memory?: Input<Size>;
	/**
	 * The amount of ephemeral storage allocated for the function. This sets the ephemeral
	 * storage of the lambda function (/tmp). Must be between "512 MB" and "10240 MB" ("10 GB")
	 * in 1 MB increments.
	 *
	 * @default `"512 MB"`
	 * @example
	 * ```js
	 * {
	 *   storage: "5 GB"
	 * }
	 * ```
	 */
	storage?: Input<Size>;
	/**
	 * Key-value pairs of values that are set as [Lambda environment variables](https://docs.aws.amazon.com/lambda/latest/dg/configuration-envvars.html).
	 * The keys need to:
	 * - Start with a letter
	 * - Be at least 2 characters long
	 * - Contain only letters, numbers, or underscores
	 *
	 * They can be accessed in your function using `process.env.<key>`.
	 *
	 * :::note
	 * The total size of the environment variables cannot exceed 4 KB.
	 * :::
	 *
	 * @example
	 *
	 * ```js
	 * {
	 *   environment: {
	 *     DEBUG: "true"
	 *   }
	 * }
	 * ```
	 */
	environment?: Input<Record<string, Input<string>>>;
	/**
	 * Permissions and the resources that the function needs to access. These permissions are
	 * used to create the function's IAM role.
	 *
	 * :::tip
	 * If you `link` the function to a resource, the permissions to access it are
	 * automatically added.
	 * :::
	 *
	 * @example
	 * Allow the function to read and write to an S3 bucket called `my-bucket`.
	 * ```js
	 * {
	 *   permissions: [
	 *     {
	 *       actions: ["s3:GetObject", "s3:PutObject"],
	 *       resources: ["arn:aws:s3:::my-bucket/*"]
	 *     },
	 *   ]
	 * }
	 * ```
	 *
	 * Allow the function to perform all actions on an S3 bucket called `my-bucket`.
	 *
	 * ```js
	 * {
	 *   permissions: [
	 *     {
	 *       actions: ["s3:*"],
	 *       resources: ["arn:aws:s3:::my-bucket/*"]
	 *     },
	 *   ]
	 * }
	 * ```
	 *
	 * Granting the function permissions to access all resources.
	 *
	 * ```js
	 * {
	 *   permissions: [
	 *     {
	 *       actions: ["*"],
	 *       resources: ["*"]
	 *     },
	 *   ]
	 * }
	 * ```
	 */
	permissions?: Input<Prettify<FunctionPermissionArgs>[]>;
	/**
	 * [Link resources](/docs/linking/) to your function. This will:
	 *
	 * 1. Grant the permissions needed to access the resources.
	 * 2. Allow you to access it in your function using the [SDK](/docs/reference/sdk/).
	 *
	 * @example
	 *
	 * Takes a list of components to link to the function.
	 *
	 * ```js
	 * {
	 *   link: [bucket, stripeKey]
	 * }
	 * ```
	 */
	link?: Input<any[]>;
	/**
	 * Enable streaming for the function.
	 *
	 * Streaming is only supported when using the function `url` is enabled and not when using it
	 * with API Gateway.
	 *
	 * You'll also need to [wrap your handler](https://docs.aws.amazon.com/lambda/latest/dg/configuration-response-streaming.html) with `awslambda.streamifyResponse` to enable streaming.
	 *
	 * :::note
	 * Streaming is currently not supported in `sst dev`.
	 * :::
	 *
	 * While `sst dev` doesn't support streaming, you can use the
	 * [`lambda-stream`](https://github.com/astuyve/lambda-stream) package to test locally.
	 *
	 * Check out the [AWS Lambda streaming example](/docs/examples/#aws-lambda-streaming) for more
	 * details.
	 *
	 * @default `false`
	 * @example
	 * ```js
	 * {
	 *   streaming: true
	 * }
	 * ```
	 */
	streaming?: Input<boolean>;
	/**
	 * @internal
	 */
	injections?: Input<string[]>;
	/**
	 * Configure the function logs in CloudWatch. Or pass in `false` to disable writing logs.
	 * @default `{retention: "1 month", format: "text"}`
	 * @example
	 * ```js
	 * {
	 *   logging: false
	 * }
	 * ```
	 * When set to `false`, the function is not given permissions to write to CloudWatch.
	 * Logs.
	 */
	logging?: Input<
		| false
		| {
				/**
				 * The duration the function logs are kept in CloudWatch.
				 *
				 * Not application when an existing log group is provided.
				 *
				 * @default `1 month`
				 * @example
				 * ```js
				 * {
				 *   logging: {
				 *     retention: "forever"
				 *   }
				 * }
				 * ```
				 */
				retention?: Input<keyof typeof RETENTION>;
				/**
				 * Assigns the given CloudWatch log group name to the function. This allows you to pass in a previously created log group.
				 *
				 * By default, the function creates a new log group when it's created.
				 *
				 * @default Creates a log group
				 * @example
				 * ```js
				 * {
				 *   logging: {
				 *     logGroup: "/existing/log-group"
				 *   }
				 * }
				 * ```
				 */
				logGroup?: Input<string>;
				/**
				 * The [log format](https://docs.aws.amazon.com/lambda/latest/dg/monitoring-cloudwatchlogs-advanced.html)
				 * of the Lambda function.
				 * @default `"text"`
				 * @example
				 * ```js
				 * {
				 *   logging: {
				 *     format: "json"
				 *   }
				 * }
				 * ```
				 */
				format?: Input<"text" | "json">;
		  }
	>;
	/**
	 * The [architecture](https://docs.aws.amazon.com/lambda/latest/dg/foundation-arch.html)
	 * of the Lambda function.
	 *
	 * @default `"x86_64"`
	 * @example
	 * ```js
	 * {
	 *   architecture: "arm64"
	 * }
	 * ```
	 */
	architecture?: Input<"x86_64" | "arm64">;
	/**
	 * Assigns the given IAM role ARN to the function. This allows you to pass in a previously created role.
	 *
	 * :::caution
	 * When you pass in a role, the function will not update it if you add `permissions` or `link` resources.
	 * :::
	 *
	 * By default, the function creates a new IAM role when it's created. It'll update this role if you add `permissions` or `link` resources.
	 *
	 * However, if you pass in a role, you'll need to update it manually if you add `permissions` or `link` resources.
	 *
	 * @default Creates a new role
	 * @example
	 * ```js
	 * {
	 *   role: "arn:aws:iam::123456789012:role/my-role"
	 * }
	 * ```
	 */
	role?: Input<string>;
	/**
	 * Enable [Lambda function URLs](https://docs.aws.amazon.com/lambda/latest/dg/lambda-urls.html).
	 * These are dedicated endpoints for your Lambda functions.
	 * @default `false`
	 * @example
	 * Enable it with the default options.
	 * ```js
	 * {
	 *   url: true
	 * }
	 * ```
	 *
	 * Configure the authorization and CORS settings for the endpoint.
	 * ```js
	 * {
	 *   url: {
	 *     authorization: "iam",
	 *     cors: {
	 *       allowOrigins: ['https://example.com']
	 *     }
	 *   }
	 * }
	 * ```
	 */
	url?: Input<
		| boolean
		| {
				/**
				 * The authorization used for the function URL. Supports [IAM authorization](https://docs.aws.amazon.com/lambda/latest/dg/urls-auth.html).
				 * @default `"none"`
				 * @example
				 * ```js
				 * {
				 *   url: {
				 *     authorization: "iam"
				 *   }
				 * }
				 * ```
				 */
				authorization?: Input<"none" | "iam">;
				/**
				 * Customize the CORS (Cross-origin resource sharing) settings for the function URL.
				 * @default `true`
				 * @example
				 * Disable CORS.
				 * ```js
				 * {
				 *   url: {
				 *     cors: false
				 *   }
				 * }
				 * ```
				 * Only enable the `GET` and `POST` methods for `https://example.com`.
				 * ```js
				 * {
				 *   url: {
				 *     cors: {
				 *       allowMethods: ["GET", "POST"],
				 *       allowOrigins: ["https://example.com"]
				 *     }
				 *   }
				 * }
				 * ```
				 */
				cors?: Input<boolean | Prettify<FunctionUrlCorsArgs>>;
		  }
	>;
	/**
	 * Configure how your function is bundled.
	 *
	 * By default, SST will bundle your function
	 * code using [esbuild](https://esbuild.github.io/). This tree shakes your code to
	 * only include what's used; reducing the size of your function package and improving
	 * cold starts.
	 */
	nodejs?: Input<{
		/**
		 * Point to a file that exports a list of esbuild plugins to use.
		 *
		 * @example
		 * ```js
		 * {
		 *   nodejs: {
		 *     plugins: "./plugins.mjs"
		 *   }
		 * }
		 * ```
		 *
		 * The path is relative to the location of the `sst.config.ts`.
		 *
		 * ```js title="plugins.mjs"
		 * import { somePlugin } from "some-plugin";
		 *
		 * export default [
		 *   somePlugin()
		 * ];
		 * ```
		 *
		 * You'll also need to install the npm package of the plugin.
		 */
		plugins?: Input<string>;
		/**
		 * Configure additional esbuild loaders for other file extensions. This is useful
		 * when your code is importing non-JS files like `.png`, `.css`, etc.
		 *
		 * @example
		 * ```js
		 * {
		 *   nodejs: {
		 *     loader: {
		 *      ".png": "file"
		 *     }
		 *   }
		 * }
		 * ```
		 */
		loader?: Input<Record<string, Loader>>;
		/**
		 * Dependencies that need to be excluded from the function package.
		 *
		 * Certain npm packages cannot be bundled using esbuild. This allows you to exclude them
		 * from the bundle. Instead they'll be moved into a `node_modules/` directory in the
		 * function package.
		 *
		 * :::tip
		 * If esbuild is giving you an error about a package, try adding it to the `install` list.
		 * :::
		 *
		 * This will allow your functions to be able to use these dependencies when deployed. They
		 * just won't be tree shaken. You however still need to have them in your `package.json`.
		 *
		 * :::caution
		 * Packages listed here still need to be in your `package.json`.
		 * :::
		 *
		 * Esbuild will ignore them while traversing the imports in your code. So these are the
		 * **package names as seen in the imports**. It also works on packages that are not directly
		 * imported by your code.
		 *
		 * @example
		 * ```js
		 * {
		 *   nodejs: {
		 *     install: ["pg"]
		 *   }
		 * }
		 * ```
		 */
		install?: Input<string[]>;
		/**
		 * Use this to insert a string at the beginning of the generated JS file.
		 *
		 * @example
		 * ```js
		 * {
		 *   nodejs: {
		 *     banner: "console.log('Function starting')"
		 *   }
		 * }
		 * ```
		 */
		banner?: Input<string>;
		/**
		 * This allows you to customize esbuild config that is used.
		 *
		 * :::tip
		 * Check out the _JS tab_ in the code snippets in the esbuild docs for the
		 * [`BuildOptions`](https://esbuild.github.io/api/#build).
		 * :::
		 */
		esbuild?: Input<BuildOptions>;
		/**
		 * Disable if the function code is minified when bundled.
		 *
		 * @default `true`
		 *
		 * @example
		 * ```js
		 * {
		 *   nodejs: {
		 *     minify: false
		 *   }
		 * }
		 * ```
		 */
		minify?: Input<boolean>;
		/**
		 * Configure the format of the generated JS code; ESM or CommonJS.
		 *
		 * @default `"esm"`
		 *
		 * @example
		 * ```js
		 * {
		 *   nodejs: {
		 *     format: "cjs"
		 *   }
		 * }
		 * ```
		 */
		format?: Input<"cjs" | "esm">;
		/**
		 * Configure if source maps are added to the function bundle when **deployed**. Since they
		 * increase payload size and potentially cold starts, they are not added by default.
		 * However, they are always generated during `sst dev`.
		 *
		 * :::tip[SST Console]
		 * For the [Console](/docs/console/), source maps are always generated and uploaded
		 * to your bootstrap bucket. These are then downloaded and used to display
		 * Issues in the console.
		 * :::
		 *
		 * @default `false`
		 *
		 * @example
		 * ```js
		 * {
		 *   nodejs: {
		 *     sourcemap: true
		 *   }
		 * }
		 * ```
		 */
		sourcemap?: Input<boolean>;
		/**
		 * If enabled, modules that are dynamically imported will be bundled in their own files
		 * with common dependencies placed in shared chunks. This can help reduce cold starts
		 * as your function grows in size.
		 *
		 * @default `false`
		 *
		 * @example
		 * ```js
		 * {
		 *   nodejs: {
		 *     splitting: true
		 *   }
		 * }
		 * ```
		 */
		splitting?: Input<boolean>;
	}>;
	/**
	 * Configure your python function.
	 *
	 * SST uses the [uv](https://docs.rs/uv/latest/uv/) package manager to build python functions.
	 * To configure the python runtime, you will need to use uv workspaces. When SST builds your function,
	 * it will require the function handler to be a member of a uv workspace. You should likely use a single
	 * uv root with multiple packages. This allows you to share code between packages and follow similar conventions
	 * to the way you would structure nodejs lambda functions. For full examples see the
	 * [python examples](https://github.com/sst/sst/tree/dev/examples/aws-python). Python functions will work with
	 * live lambda, support linking, and even have an SDK to access your linked resources.
	 *
	 * :::note
	 * You will need to have uv installed to use python functions. SST no longer installs uv for you.
	 * You can install uv [here](https://docs.astral.sh/uv/getting-started/installation/).
	 * :::
	 *
	 * In this example we have a `functions` uv workspace package that contains our handler functions and a root
	 * `pyproject.toml` file to configure our workspaces.
	 *
	 * @example
	 * ```markdown
	 * project-root/
	 * ├── functions/
	 * |   ├── src/
	 * |   |   ├── functions
	 * |   |   |   ├── __init__.py
	 * |   |   |   ├── handler.py
	 * |   |   |   └── utils.py
	 * |   |   ├── pyproject.toml
	 * └── sst.config.ts
	 * └── pyproject.toml
	 * ```
	 */
	python?: Input<{
		/**
		 * Whether to deploy the function to the container runtime. You should use this
		 * if you are deploying a function that needs native dependencies, is large,
		 * or if you need to customize some runtime configuration.
		 *
		 * :::note
		 * Container functions use a default dockerfile that can be overridden.
		 * See this [example](https://github.com/sst/sst/tree/dev/examples/aws-python-container) for how to customize it.
		 * :::
		 *
		 * @default `false`
		 * @example
		 * ```ts
		 * {
		 *   python: {
		 *     container: true
		 *   }
		 * }
		 * ```
		 */
		container?: Input<boolean>;
	}>;
	/**
	 * Add additional files to copy into the function package. Takes a list of objects
	 * with `from` and `to` paths. These will be copied over before the function package
	 * is zipped up.
	 *
	 * @example
	 *
	 * Copying over a single file from the `src` directory to the `src/` directory of the
	 * function package.
	 *
	 * ```js
	 * {
	 *   copyFiles: [{ from: "src/index.js" }]
	 * }
	 * ```
	 *
	 * Copying over a single file from the `src` directory to the `core/src` directory in
	 * the function package.
	 *
	 * ```js
	 * {
	 *   copyFiles: [{ from: "src/index.js", to: "core/src/index.js" }]
	 * }
	 * ```
	 *
	 * Copying over a couple of files.
	 *
	 * ```js
	 * {
	 *   copyFiles: [
	 *     { from: "src/this.js", to: "core/src/this.js" },
	 *     { from: "src/that.js", to: "core/src/that.js" }
	 *   ]
	 * }
	 * ```
	 */
	copyFiles?: Input<
		{
			/**
			 * Source path relative to the `sst.config.ts`.
			 */
			from: Input<string>;
			/**
			 * Destination path relative to function root in the package. By default, it
			 * creates the same directory structure as the `from` path and copies the file.
			 *
			 * @default The `from` path in the function package
			 */
			to?: Input<string>;
		}[]
	>;
	/**
	 * Configure the concurrency settings for the function.
	 *
	 * @default No concurrency settings set
	 * @example
	 * ```js
	 * {
	 *   concurrency: {
	 *     provisioned: 10,
	 *     reserved: 50
	 *   }
	 * }
	 * ```
	 */
	concurrency?: Input<{
		/**
		 * Provisioned concurrency ensures a specific number of Lambda instances are always
		 * ready to handle requests, reducing cold start times. Enabling this will incur
		 * extra charges.
		 *
		 * :::note
		 * Enabling provisioned concurrency will incur extra charges.
		 * :::
		 *
		 * Note that `versioning` needs to be enabled for provisioned concurrency.
		 *
		 * @default No provisioned concurrency
		 * @example
		 * ```js
		 * {
		 *   concurrency: {
		 *     provisioned: 10
		 *   }
		 * }
		 * ```
		 */
		provisioned?: Input<number>;
		/**
		 * Reserved concurrency limits the maximum number of concurrent executions for a
		 * function, ensuring critical functions always have capacity. It does not incur
		 * extra charges.
		 *
		 * :::note
		 * Setting this to `0` will disable the function from being triggered.
		 * :::
		 *
		 * @default No reserved concurrency
		 * @example
		 * ```js
		 * {
		 *   concurrency: {
		 *     reserved: 50
		 *   }
		 * }
		 * ```
		 */
		reserved?: Input<number>;
	}>;
	/**
	 * Enable versioning for the function.
	 *
	 * @default `false`
	 * @example
	 * ```js
	 * {
	 *   versioning: true
	 * }
	 * ```
	 */
	versioning?: Input<boolean>;
	/**
	 * A list of Lambda layer ARNs to add to the function.
	 *
	 * :::note
	 * Layers are only added when the function is deployed.
	 * :::
	 *
	 * These are only added when the function is deployed. In `sst dev`, your functions are run
	 * locally, so the layers are not used. Instead you should use a local version of what's
	 * in the layer.
	 *
	 * @example
	 * ```js
	 * {
	 *   layers: ["arn:aws:lambda:us-east-1:123456789012:layer:my-layer:1"]
	 * }
	 * ```
	 */
	layers?: Input<Input<string>[]>;
	/**
	 * Mount an EFS file system to the function.
	 *
	 * @example
	 * Create an EFS file system.
	 *
	 * ```ts title="sst.config.ts"
	 * const vpc = new sst.aws.Vpc("MyVpc");
	 * const fileSystem = new sst.aws.Efs("MyFileSystem", { vpc });
	 * ```
	 *
	 * And pass it in.
	 *
	 * ```js
	 * {
	 *   volume: {
	 *     efs: fileSystem
	 *   }
	 * }
	 * ```
	 *
	 * By default, the file system will be mounted to `/mnt/efs`. You can change this by
	 * passing in the `path` property.
	 *
	 * ```js
	 * {
	 *   volume: {
	 *     efs: fileSystem,
	 *     path: "/mnt/my-files"
	 *   }
	 * }
	 * ```
	 *
	 * To use an existing EFS, you can pass in an EFS access point ARN.
	 *
	 * ```js
	 * {
	 *   volume: {
	 *     efs: "arn:aws:elasticfilesystem:us-east-1:123456789012:access-point/fsap-12345678",
	 *   }
	 * }
	 * ```
	 */
	volume?: Input<{
		/**
		 * The EFS file system to mount. Or an EFS access point ARN.
		 */
		efs: Input<Efs | string>;
		/**
		 * The path to mount the volume.
		 * @default `"/mnt/efs"`
		 */
		path?: Input<string>;
	}>;
	/**
	 * A list of tags to add to the function.
	 *
	 * @example
	 * ```js
	 * {
	 *   tags: {
	 *     "my-tag": "my-value"
	 *   }
	 * }
	 * ```
	 */
	tags?: Input<Record<string, Input<string>>>;
	/**
	 * Configure the function to connect to private subnets in a virtual private cloud or VPC. This allows your function to access private resources.
	 *
	 * @example
	 * ```js
	 * {
	 *   vpc: {
	 *     privateSubnets: ["subnet-0b6a2b73896dc8c4c", "subnet-021389ebee680c2f0"]
	 *     securityGroups: ["sg-0399348378a4c256c"],
	 *   }
	 * }
	 * ```
	 */
	vpc?:
		| Vpc
		| Input<{
				/**
				 * A list of VPC security group IDs.
				 */
				securityGroups: Input<Input<string>[]>;
				/**
				 * A list of VPC subnet IDs.
				 */
				privateSubnets: Input<Input<string>[]>;
				/**
				 * A list of VPC subnet IDs.
				 * @deprecated Use `privateSubnets` instead.
				 */
				subnets?: Input<Input<string>[]>;
		  }>;
	/**
	 * [Transform](/docs/components#transform) how this component creates its underlying
	 * resources.
	 */
	transform?: {
		/**
		 * Transform the Lambda Function resource.
		 */
		function?: Transform<lambda.FunctionArgs>;
		/**
		 * Transform the IAM Role resource.
		 */
		role?: Transform<iam.RoleArgs>;
		/**
		 * Transform the CloudWatch LogGroup resource.
		 */
		logGroup?: Transform<cloudwatch.LogGroupArgs>;
	};
	/**
	 * @internal
	 */
	_skipMetadata?: boolean;
	/**
	 * @internal
	 */
	_skipHint?: boolean;
}

/**
 * The `Function` component lets you add serverless functions to your app.
 * It uses [AWS Lambda](https://aws.amazon.com/lambda/).
 *
 * :::note
 * Currently supports Node.js functions only. Support for other runtimes is on the roadmap.
 * :::
 *
 * @example
 *
 * #### Minimal example
 *
 * Pass in the path to your handler function.
 *
 * ```ts title="sst.config.ts"
 * new sst.aws.Function("MyFunction", {
 *   handler: "src/lambda.handler"
 * });
 * ```
 *
 * #### Set additional config
 *
 * Pass in additional Lambda config.
 *
 * ```ts {3,4} title="sst.config.ts"
 * new sst.aws.Function("MyFunction", {
 *   handler: "src/lambda.handler",
 *   timeout: "3 minutes",
 *   memory: "1024 MB"
 * });
 * ```
 *
 * #### Link resources
 *
 * [Link resources](/docs/linking/) to the function. This will grant permissions
 * to the resources and allow you to access it in your handler.
 *
 * ```ts {5} title="sst.config.ts"
 * const bucket = new sst.aws.Bucket("MyBucket");
 *
 * new sst.aws.Function("MyFunction", {
 *   handler: "src/lambda.handler",
 *   link: [bucket]
 * });
 * ```
 *
 * You can use the [SDK](/docs/reference/sdk/) to access the linked resources
 * in your handler.
 *
 * ```ts title="src/lambda.ts"
 * import { Resource } from "sst";
 *
 * console.log(Resource.MyBucket.name);
 * ```
 *
 * #### Set environment variables
 *
 * Set environment variables for the function. Available in your handler as `process.env`.
 *
 * ```ts {4} title="sst.config.ts"
 * new sst.aws.Function("MyFunction", {
 *   handler: "src/lambda.handler",
 *   environment: {
 *     DEBUG: "true"
 *   }
 * });
 * ```
 *
 * #### Enable function URLs
 *
 * Enable function URLs to invoke the function over HTTP.
 *
 * ```ts {3} title="sst.config.ts"
 * new sst.aws.Function("MyFunction", {
 *   handler: "src/lambda.handler",
 *   url: true
 * });
 * ```
 *
 * #### Bundling
 *
 * Customize how SST uses [esbuild](https://esbuild.github.io/) to bundle your function code
 * with the `nodejs` property.
 *
 * ```ts title="sst.config.ts" {3-5}
 * new sst.aws.Function("MyFunction", {
 *   handler: "src/lambda.handler",
 *   nodejs: {
 *     install: ["pg"]
 *   }
 * });
 * ```
 *
 * Or override it entirely by passing in your own function `bundle`.
 */
export class Function extends Component implements Link.Linkable {
<<<<<<< HEAD
	private function: Output<lambda.Function>;
	private role: iam.Role;
	private logGroup: Output<cloudwatch.LogGroup | undefined>;
	private fnUrl: Output<lambda.FunctionUrl | undefined>;
	private missingSourcemap?: boolean;

	private static readonly encryptionKey = lazy(
		() =>
			new RandomBytes("LambdaEncryptionKey", {
				length: 32,
			}),
	);

	constructor(
		name: string,
		args: FunctionArgs,
		opts?: ComponentResourceOptions,
	) {
		super(__pulumiType, name, args, opts);

		const parent = this;
		const dev = normalizeDev();
		const isContainer = all([args.python, dev]).apply(
			([python, dev]) => !dev && (python?.container ?? false),
		);
		const partition = getPartitionOutput({}, opts).partition;
		const region = getRegionOutput({}, opts).name;
		const bootstrapData = region.apply((region) => bootstrap.forRegion(region));
		const injections = normalizeInjections();
		const runtime = normalizeRuntime();
		const timeout = normalizeTimeout();
		const memory = normalizeMemory();
		const storage = output(args.storage).apply((v) => v ?? "512 MB");
		const architecture = output(args.architecture).apply((v) => v ?? "x86_64");
		const environment = normalizeEnvironment();
		const streaming = normalizeStreaming();
		const logging = normalizeLogging();
		const volume = normalizeVolume();
		const url = normalizeUrl();
		const copyFiles = normalizeCopyFiles();
		const vpc = normalizeVpc();

		const linkData = buildLinkData();
		const linkPermissions = buildLinkPermissions();
		const { bundle, handler: handler0, sourcemaps } = buildHandler();
		const { handler, wrapper } = buildHandlerWrapper();
		const role = createRole();
		const imageAsset = createImageAsset();
		const logGroup = createLogGroup();
		const zipAsset = createZipAsset();
		const fn = createFunction();
		const fnUrl = createUrl();
		createProvisioned();

		const links = linkData.apply((input) => input.map((item) => item.name));

		this.function = fn;
		this.role = role;
		this.logGroup = logGroup;
		this.fnUrl = fnUrl;

		const buildInput = output({
			functionID: name,
			handler: args.handler,
			bundle: args.bundle,
			logGroup: logGroup.apply((l) => l?.name),
			encryptionKey: Function.encryptionKey().base64,
			runtime,
			links: output(linkData).apply((input) =>
				Object.fromEntries(input.map((item) => [item.name, item.properties])),
			),
			copyFiles,
			properties: output({ nodejs: args.nodejs, python: args.python }).apply(
				(val) => ({
					...(val.nodejs || val.python),
					architecture,
				}),
			),
			dev,
		});

		buildInput.apply(async (input) => {
			if (!input.dev) return;
			await rpc.call("Runtime.AddTarget", input);
		});

		this.registerOutputs({
			_live: unsecret(
				output(dev).apply((dev) => {
					if (!dev) return undefined;
					return all([
						name,
						links,
						args.handler,
						args.bundle,
						args.runtime,
						args.nodejs,
						copyFiles,
					]).apply(
						([name, links, handler, bundle, runtime, nodejs, copyFiles]) => {
							return {
								functionID: name,
								links,
								handler: handler,
								bundle: bundle,
								runtime: runtime || "nodejs20.x",
								copyFiles,
								properties: nodejs,
							};
						},
					);
				}),
			),
			_metadata: {
				handler: args.handler,
				internal: args._skipMetadata,
				dev: dev,
			},
			_hint: args._skipHint
				? undefined
				: fnUrl.apply((fnUrl) => fnUrl?.functionUrl),
		});

		function normalizeDev() {
			return all([args.dev, args.live]).apply(
				([d, l]) => $dev && d !== false && l !== false,
			);
		}

		function normalizeInjections() {
			return output(args.injections).apply((injections) => injections ?? []);
		}

		function normalizeRuntime() {
			return all([args.runtime]).apply(([v]) => v ?? "nodejs20.x");
		}

		function normalizeTimeout() {
			return output(args.timeout).apply((timeout) => timeout ?? "20 seconds");
		}

		function normalizeMemory() {
			return output(args.memory).apply((memory) => memory ?? "1024 MB");
		}

		function normalizeEnvironment() {
			return all([
				args.environment,
				dev,
				bootstrapData,
				Function.encryptionKey().base64,
			]).apply(([environment, dev, bootstrap, key]) => {
				const result = environment ?? {};
				result.SST_RESOURCE_App = JSON.stringify({
					name: $app.name,
					stage: $app.stage,
				});
				result.SST_KEY = key;
				result.SST_KEY_FILE = "resource.enc";
				if (dev) {
					result.SST_REGION = process.env.SST_AWS_REGION!;
					result.SST_APPSYNC_HTTP = process.env.SST_APPSYNC_HTTP!;
					result.SST_APPSYNC_REALTIME = process.env.SST_APPSYNC_REALTIME!;
					result.SST_FUNCTION_ID = name;
					result.SST_APP = $app.name;
					result.SST_STAGE = $app.stage;
					result.SST_ASSET_BUCKET = bootstrap.asset;
					if (process.env.SST_FUNCTION_TIMEOUT) {
						result.SST_FUNCTION_TIMEOUT = process.env.SST_FUNCTION_TIMEOUT;
					}
				}
				return result;
			});
		}

		function normalizeStreaming() {
			return output(args.streaming).apply((streaming) => streaming ?? false);
		}

		function normalizeLogging() {
			return output(args.logging).apply((logging) => {
				if (logging === false) return undefined;

				if (logging?.retention && logging?.logGroup) {
					throw new VisibleError(
						`Cannot set both "logging.retention" and "logging.logGroup"`,
					);
				}

				return {
					logGroup: logging?.logGroup,
					retention: logging?.retention ?? "1 month",
					format: logging?.format ?? "text",
				};
			});
		}

		function normalizeVolume() {
			if (!args.volume) return;

			return output(args.volume).apply((volume) => ({
				efs:
					volume.efs instanceof Efs
						? volume.efs.nodes.accessPoint.arn
						: output(volume.efs),
				path: volume.path ?? "/mnt/efs",
			}));
		}

		function normalizeUrl() {
			return output(args.url).apply((url) => {
				if (url === false || url === undefined) return;
				if (url === true) {
					url = {};
				}

				// normalize authorization
				const defaultAuthorization = "none" as const;
				const authorization = url.authorization ?? defaultAuthorization;

				// normalize cors
				const defaultCors: types.input.lambda.FunctionUrlCors = {
					allowHeaders: ["*"],
					allowMethods: ["*"],
					allowOrigins: ["*"],
				};
				const cors =
					url.cors === false
						? undefined
						: url.cors === true || url.cors === undefined
							? defaultCors
							: {
									...defaultCors,
									...url.cors,
									maxAge: url.cors.maxAge && toSeconds(url.cors.maxAge),
								};

				return { authorization, cors };
			});
		}

		function normalizeCopyFiles() {
			return output(args.copyFiles ?? []).apply((copyFiles) =>
				Promise.all(
					copyFiles.map(async (entry) => {
						const from = path.join($cli.paths.root, entry.from);
						const to = entry.to || entry.from;
						if (path.isAbsolute(to)) {
							throw new VisibleError(
								`Copy destination path "${to}" must be relative`,
							);
						}

						const stats = await fs.promises.stat(from);
						const isDir = stats.isDirectory();

						return { from, to, isDir };
					}),
				),
			);
		}

		function normalizeVpc() {
			// "vpc" is undefined
			if (!args.vpc) return;

			// "vpc" is a Vpc component
			if (args.vpc instanceof Vpc) {
				const result = {
					privateSubnets: args.vpc.privateSubnets,
					securityGroups: args.vpc.securityGroups,
				};
				return all([
					args.vpc.nodes.natGateways,
					args.vpc.nodes.natInstances,
				]).apply(([natGateways, natInstances]) => {
					if (natGateways.length === 0 && natInstances.length === 0) {
						throw new VisibleError(
							`Functions that are running in a VPC need a NAT gateway. Enable it by setting "nat" on the "sst.aws.Vpc" component.`,
						);
					}
					return result;
				});
			}

			return output(args.vpc).apply((vpc) => {
				// "vpc" is object
				if (vpc.subnets) {
					throw new VisibleError(
						`The "vpc.subnets" property has been renamed to "vpc.privateSubnets". Update your code to use "vpc.privateSubnets" instead.`,
					);
				}

				return vpc;
			});
		}

		function buildLinkData() {
			return output(args.link || []).apply((links) => Link.build(links));
		}

		function buildLinkPermissions() {
			return Link.getInclude<Permission>("aws.permission", args.link);
		}

		function buildHandler() {
			return all([runtime, dev, isContainer]).apply(
				async ([runtime, dev, isContainer]) => {
					if (dev) {
						return {
							handler: "bootstrap",
							bundle: path.join($cli.paths.platform, "dist", "bridge"),
						};
					}

					const buildResult = buildInput.apply(async (input) => {
						const result = await rpc.call<{
							handler: string;
							out: string;
							errors: string[];
							sourcemaps: string[];
						}>("Runtime.Build", { ...input, isContainer });
						if (result.errors.length > 0) {
							throw new Error(result.errors.join("\n"));
						}
						return result;
					});
					return {
						handler: buildResult.handler,
						bundle: buildResult.out,
						sourcemaps: buildResult.sourcemaps,
					};
				},
			);
		}

		function buildHandlerWrapper() {
			const ret = all([
				dev,
				bundle,
				handler0,
				linkData,
				streaming,
				injections,
				runtime,
			]).apply(
				async ([
					dev,
					bundle,
					handler,
					linkData,
					streaming,
					injections,
					runtime,
				]) => {
					if (dev) return { handler };
					if (!runtime.startsWith("nodejs")) {
						return { handler };
					}

					const hasUserInjections = injections.length > 0;

					if (!hasUserInjections) return { handler };

					const parsed = path.posix.parse(handler);
					const handlerDir = parsed.dir;
					const oldHandlerFileName = parsed.name;
					const oldHandlerFunction = parsed.ext.replace(/^\./, "");
					const newHandlerFileName = "server-index";
					const newHandlerFunction = "handler";

					// Validate handler file exists
					const newHandlerFileExt = [".js", ".mjs", ".cjs"].find((ext) =>
						fs.existsSync(
							path.join(bundle!, handlerDir, oldHandlerFileName + ext),
						),
					);
					if (!newHandlerFileExt) {
						throw new VisibleError(
							`Could not find handler file "${handler}" for function "${name}"`,
						);
					}

					const split = injections.reduce(
						(acc, item) => {
							if (item.startsWith("outer:")) {
								acc.outer.push(item.substring("outer:".length));
								return acc;
							}
							acc.inner.push(item);
							return acc;
						},
						{ outer: [] as string[], inner: [] as string[] },
					);

					return {
						handler: path.posix.join(
							handlerDir,
							`${newHandlerFileName}.${newHandlerFunction}`,
						),
						wrapper: {
							name: path.posix.join(handlerDir, `${newHandlerFileName}.mjs`),
							content: streaming
								? [
										...split.outer,
										`export const ${newHandlerFunction} = awslambda.streamifyResponse(async (event, responseStream, context) => {`,
										...split.inner,
										`  const { ${oldHandlerFunction}: rawHandler} = await import("./${oldHandlerFileName}${newHandlerFileExt}");`,
										`  return rawHandler(event, responseStream, context);`,
										`});`,
									].join("\n")
								: [
										...split.outer,
										`export const ${newHandlerFunction} = async (event, context) => {`,
										...split.inner,
										`  const { ${oldHandlerFunction}: rawHandler} = await import("./${oldHandlerFileName}${newHandlerFileExt}");`,
										`  return rawHandler(event, context);`,
										`};`,
									].join("\n"),
						},
					};
				},
			);
			return {
				handler: ret.handler,
				wrapper: ret.wrapper,
			};
		}

		function createRole() {
			if (args.role) {
				return iam.Role.get(
					`${name}Role`,
					output(args.role).apply(parseRoleArn).roleName,
					{},
					{ parent },
				);
			}

			const policy = all([args.permissions || [], linkPermissions, dev]).apply(
				([argsPermissions, linkPermissions, dev]) =>
					iam.getPolicyDocumentOutput({
						statements: [
							...argsPermissions,
							...linkPermissions.map((item) => ({
								actions: item.actions,
								resources: item.resources,
							})),
							...(dev
								? [
										{
											actions: ["appsync:*"],
											resources: ["*"],
										},
										{
											actions: ["iot:*"],
											resources: ["*"],
										},
										{
											actions: ["s3:*"],
											resources: [
												interpolate`arn:${partition}:s3:::${bootstrapData.asset}`,
												interpolate`arn:${partition}:s3:::${bootstrapData.asset}/*`,
											],
										},
									]
								: []),
						],
					}),
			);

			return new iam.Role(
				...transform(
					args.transform?.role,
					`${name}Role`,
					{
						assumeRolePolicy: !$dev
							? iam.assumeRolePolicyForPrincipal({
									Service: "lambda.amazonaws.com",
								})
							: iam.getPolicyDocumentOutput({
									statements: [
										{
											actions: ["sts:AssumeRole"],
											principals: [
												{
													type: "Service",
													identifiers: ["lambda.amazonaws.com"],
												},
												{
													type: "AWS",
													identifiers: [
														interpolate`arn:${partition}:iam::${
															getCallerIdentityOutput({}, opts).accountId
														}:root`,
													],
												},
											],
										},
									],
								}).json,
						// if there are no statements, do not add an inline policy.
						// adding an inline policy with no statements will cause an error.
						inlinePolicies: policy.apply(({ statements }) =>
							statements ? [{ name: "inline", policy: policy.json }] : [],
						),
						managedPolicyArns: logging.apply((logging) => [
							...(logging
								? [
										interpolate`arn:${partition}:iam::aws:policy/service-role/AWSLambdaBasicExecutionRole`,
									]
								: []),
							...(vpc
								? [
										interpolate`arn:${partition}:iam::aws:policy/service-role/AWSLambdaVPCAccessExecutionRole`,
									]
								: []),
						]),
					},
					{ parent },
				),
			);
		}

		function createImageAsset() {
			// The build artifact directory already exists, with all the user code and
			// config files. It also has the dockerfile, we need to now just build and push to
			// the container registry.
			return all([isContainer, dev, bundle]).apply(
				([
					isContainer,
					dev,
					bundle, // We need the bundle to be resolved because of implicit dockerfiles even though we don't use it here
				]) => {
					if (!isContainer || dev) return;

					const authToken = ecr.getAuthorizationTokenOutput({
						registryId: bootstrapData.assetEcrRegistryId,
					});

					return new Image(
						`${name}Image`,
						{
							tags: [$interpolate`${bootstrapData.assetEcrUrl}:latest`],
							context: {
								location: path.join(
									$cli.paths.work,
									"artifacts",
									`${name}-src`,
								),
							},
							cacheFrom: [
								{
									registry: {
										ref: $interpolate`${bootstrapData.assetEcrUrl}:${name}-cache`,
									},
								},
							],
							cacheTo: [
								{
									registry: {
										ref: $interpolate`${bootstrapData.assetEcrUrl}:${name}-cache`,
										imageManifest: true,
										ociMediaTypes: true,
										mode: "max",
									},
								},
							],
							platforms: [
								architecture.apply((v) =>
									v === "arm64" ? "linux/arm64" : "linux/amd64",
								),
							],
							push: true,
							registries: [
								authToken.apply((authToken) => ({
									address: authToken.proxyEndpoint,
									username: authToken.userName,
									password: secret(authToken.password),
								})),
							],
						},
						{ parent },
					);
				},
			);
		}

		function createZipAsset() {
			// Note: cannot point the bundle to the `.open-next/server-function`
			//       b/c the folder contains node_modules. And pnpm node_modules
			//       contains symlinks. Pulumi cannot zip symlinks correctly.
			//       We will zip the folder ourselves.
			return all([
				bundle,
				wrapper,
				sourcemaps,
				copyFiles,
				isContainer,
				logGroup.apply((l) => l?.arn),
			]).apply(
				async ([
					bundle,
					wrapper,
					sourcemaps,
					copyFiles,
					isContainer,
					logGroupArn,
				]) => {
					if (isContainer) return;

					const zipPath = path.resolve(
						$cli.paths.work,
						"artifacts",
						name,
						"code.zip",
					);
					await fs.promises.mkdir(path.dirname(zipPath), {
						recursive: true,
					});

					await new Promise(async (resolve, reject) => {
						const ws = fs.createWriteStream(zipPath);
						const archive = archiver("zip", {
							// Ensure deterministic zip file hashes
							// https://github.com/archiverjs/node-archiver/issues/397#issuecomment-554327338
							statConcurrency: 1,
						});
						archive.on("warning", reject);
						archive.on("error", reject);
						// archive has been finalized and the output file descriptor has closed, resolve promise
						// this has to be done before calling `finalize` since the events may fire immediately after.
						// see https://www.npmjs.com/package/archiver
						ws.once("close", () => {
							resolve(zipPath);
						});
						archive.pipe(ws);

						// set the date to 0 so that the zip file is deterministic
						archive.glob(
							"**",
							{
								cwd: bundle,
								dot: true,
								ignore:
									sourcemaps?.map((item) => path.relative(bundle, item)) || [],
							},
							{ date: new Date(0), mode: 0o777 },
						);

						// Add handler wrapper into the zip
						if (wrapper) {
							archive.append(wrapper.content, {
								name: wrapper.name,
								date: new Date(0),
							});
						}

						// Add copyFiles into the zip
						copyFiles.forEach(async (entry) => {
							entry.isDir
								? archive.directory(entry.from, entry.to, { date: new Date(0) })
								: archive.file(entry.from, {
										name: entry.to,
										date: new Date(0),
									});
						});
						await archive.finalize();
					});

					// Calculate hash of the zip file
					const hash = crypto.createHash("sha256");
					hash.update(await fs.promises.readFile(zipPath, "utf-8"));
					const hashValue = hash.digest("hex");
					const assetBucket = region.apply((region) =>
						bootstrap.forRegion(region).then((d) => d.asset),
					);
					if (logGroupArn && sourcemaps) {
						let index = 0;
						for (const file of sourcemaps) {
							new s3.BucketObjectv2(
								`${name}Sourcemap${index}`,
								{
									key: interpolate`sourcemap/${logGroupArn}/${hashValue}.${path.basename(
										file,
									)}`,
									bucket: assetBucket,
									source: new asset.FileAsset(file),
								},
								{ parent, retainOnDelete: true },
							);
							index++;
						}
					}

					return new s3.BucketObjectv2(
						`${name}Code`,
						{
							key: interpolate`assets/${name}-code-${hashValue}.zip`,
							bucket: assetBucket,
							source: new asset.FileArchive(zipPath),
						},
						{ parent },
					);
				},
			);
		}

		function createLogGroup() {
			return logging.apply((logging) => {
				if (!logging) return;
				if (logging.logGroup) return;

				return new cloudwatch.LogGroup(
					...transform(
						args.transform?.logGroup,
						`${name}LogGroup`,
						{
							name: interpolate`/aws/lambda/${
								args.name ?? physicalName(64, `${name}Function`)
							}`,
							retentionInDays: RETENTION[logging.retention],
						},
						{ parent },
					),
				);
			});
		}

		function createFunction() {
			return all([
				logging,
				logGroup,
				isContainer,
				imageAsset,
				zipAsset,
				args.concurrency,
				dev,
			]).apply(
				([
					logging,
					logGroup,
					isContainer,
					imageAsset,
					zipAsset,
					concurrency,
					dev,
				]) => {
					// This is a hack to avoid handler being marked as having propertyDependencies.
					// There is an unresolved bug in pulumi that causes issues when it does
					// @ts-expect-error
					handler.allResources = () => Promise.resolve(new Set());
					const transformed = transform(
						args.transform?.function,
						`${name}Function`,
						{
							name: args.name,
							description: args.description ?? "",
							role: args.role ?? role!.arn,
							timeout: timeout.apply((timeout) => toSeconds(timeout)),
							memorySize: memory.apply((memory) => toMBs(memory)),
							ephemeralStorage: { size: storage.apply((v) => toMBs(v)) },
							environment: {
								variables: environment,
							},
							architectures: [architecture],
							loggingConfig: logging && {
								logFormat: logging.format === "json" ? "JSON" : "Text",
								logGroup: logging.logGroup ?? logGroup!.name,
							},
							vpcConfig: vpc && {
								securityGroupIds: vpc.securityGroups,
								subnetIds: vpc.privateSubnets,
							},
							fileSystemConfig: volume && {
								arn: volume.efs,
								localMountPath: volume.path,
							},
							layers: args.layers,
							tags: args.tags,
							publish: output(args.versioning).apply((v) => v ?? false),
							reservedConcurrentExecutions: concurrency?.reserved,
							...(isContainer
								? {
										packageType: "Image",
										imageUri: imageAsset!.ref.apply((ref) =>
											ref?.replace(":latest", ""),
										),
										imageConfig: {
											commands: [
												all([handler, runtime]).apply(([handler, runtime]) => {
													// If a python container image we have to rewrite the handler path so lambdaric is happy (see python.go for more information)
													// This means no leading . and replace all / with .
													if (isContainer && runtime.includes("python")) {
														return handler
															.replace(/\.\//g, "")
															.replace(/\//g, ".");
													}
													return handler;
												}),
											],
										},
									}
								: {
										packageType: "Zip",
										s3Bucket: zipAsset!.bucket,
										s3Key: zipAsset!.key,
										handler: unsecret(handler),
										runtime,
									}),
						},
						{ parent },
					);
					return new lambda.Function(
						transformed[0],
						{
							...transformed[1],
							...(dev
								? {
										description: transformed[1].description
											? output(transformed[1].description).apply(
													(v) => `${v.substring(0, 240)} (live)`,
												)
											: "live",
										runtime: "provided.al2023",
										architectures: ["x86_64"],
									}
								: {}),
						},
						transformed[2],
					);
				},
			);
		}

		function createUrl() {
			return url.apply((url) => {
				if (url === undefined) return;

				return new lambda.FunctionUrl(
					`${name}Url`,
					{
						functionName: fn.name,
						authorizationType: url.authorization === "iam" ? "AWS_IAM" : "NONE",
						invokeMode: streaming.apply((streaming) =>
							streaming ? "RESPONSE_STREAM" : "BUFFERED",
						),
						cors: url.cors,
					},
					{ parent },
				);
			});
		}

		function createProvisioned() {
			return all([args.concurrency, fn.publish]).apply(
				([concurrency, publish]) => {
					if (!concurrency?.provisioned || concurrency.provisioned === 0) {
						return;
					}

					if (publish !== true) {
						throw new VisibleError(
							`Provisioned concurrency requires function versioning. Set "versioning: true" to enable function versioning.`,
						);
					}

					return new lambda.ProvisionedConcurrencyConfig(
						`${name}Provisioned`,
						{
							functionName: fn.name,
							qualifier: fn.version,
							provisionedConcurrentExecutions: concurrency.provisioned,
						},
						{ parent },
					);
				},
			);
		}
	}

	/**
	 * The underlying [resources](/docs/components/#nodes) this component creates.
	 */
	public get nodes() {
		return {
			/**
			 * The IAM Role the function will use.
			 */
			role: this.role,
			/**
			 * The AWS Lambda function.
			 */
			function: this.function,
			/**
			 * The CloudWatch Log Group the function logs are stored.
			 */
			logGroup: this.logGroup,
		};
	}

	/**
	 * The Lambda function URL if `url` is enabled.
	 */
	public get url() {
		return this.fnUrl.apply((url) => {
			if (!url) {
				throw new VisibleError(
					`Function URL is not enabled. Enable it with "url: true".`,
				);
			}
			return url.functionUrl;
		});
	}

	/**
	 * The name of the Lambda function.
	 */
	public get name() {
		return this.function.name;
	}

	/**
	 * The ARN of the Lambda function.
	 */
	public get arn() {
		return this.function.arn;
	}

	/** @internal */
	static fromDefinition(
		name: string,
		definition: Input<string | FunctionArgs>,
		override: Pick<FunctionArgs, "description" | "permissions">,
		argsTransform?: Transform<FunctionArgs>,
		opts?: ComponentResourceOptions,
	) {
		return output(definition).apply((definition) => {
			if (typeof definition === "string") {
				return new Function(
					...transform(
						argsTransform,
						name,
						{ handler: definition, ...override },
						opts || {},
					),
				);
			} else if (definition.handler) {
				return new Function(
					...transform(
						argsTransform,
						name,
						{
							...definition,
							...override,
							permissions: all([
								definition.permissions,
								override?.permissions,
							]).apply(([permissions, overridePermissions]) => [
								...(permissions ?? []),
								...(overridePermissions ?? []),
							]),
						},
						opts || {},
					),
				);
			}
			throw new Error(`Invalid function definition for the "${name}" Function`);
		});
	}

	/** @internal */
	public getSSTLink() {
		return {
			properties: {
				name: this.name,
				url: this.fnUrl.apply((url) => url?.functionUrl ?? output(undefined)),
			},
			include: [
				permission({
					actions: ["lambda:InvokeFunction"],
					resources: [this.function.arn],
				}),
			],
		};
	}
=======
  private function: Output<lambda.Function>;
  private role: iam.Role;
  private logGroup: Output<cloudwatch.LogGroup | undefined>;
  private fnUrl: Output<lambda.FunctionUrl | undefined>;
  private missingSourcemap?: boolean;

  private static readonly encryptionKey = lazy(
    () =>
      new RandomBytes("LambdaEncryptionKey", {
        length: 32,
      }),
  );

  constructor(
    name: string,
    args: FunctionArgs,
    opts?: ComponentResourceOptions,
  ) {
    super(__pulumiType, name, args, opts);

    const parent = this;
    const dev = normalizeDev();
    const isContainer = all([args.python, dev]).apply(
      ([python, dev]) => !dev && (python?.container ?? false),
    );
    const partition = getPartitionOutput({}, opts).partition;
    const region = getRegionOutput({}, opts).name;
    const bootstrapData = region.apply((region) => bootstrap.forRegion(region));
    const injections = normalizeInjections();
    const runtime = normalizeRuntime();
    const timeout = normalizeTimeout();
    const memory = normalizeMemory();
    const storage = output(args.storage).apply((v) => v ?? "512 MB");
    const architecture = output(args.architecture).apply((v) => v ?? "x86_64");
    const environment = normalizeEnvironment();
    const streaming = normalizeStreaming();
    const logging = normalizeLogging();
    const volume = normalizeVolume();
    const url = normalizeUrl();
    const copyFiles = normalizeCopyFiles();
    const vpc = normalizeVpc();

    const linkData = buildLinkData();
    const linkPermissions = buildLinkPermissions();
    const { bundle, handler: handler0, sourcemaps } = buildHandler();
    const { handler, wrapper } = buildHandlerWrapper();
    const role = createRole();
    const imageAsset = createImageAsset();
    const logGroup = createLogGroup();
    const zipAsset = createZipAsset();
    const fn = createFunction();
    const fnUrl = createUrl();
    createProvisioned();

    const links = linkData.apply((input) => input.map((item) => item.name));

    this.function = fn;
    this.role = role;
    this.logGroup = logGroup;
    this.fnUrl = fnUrl;

    const buildInput = output({
      functionID: name,
      handler: args.handler,
      bundle: args.bundle,
      logGroup: logGroup.apply((l) => l?.name),
      encryptionKey: Function.encryptionKey().base64,
      runtime,
      links: output(linkData).apply((input) =>
        Object.fromEntries(input.map((item) => [item.name, item.properties])),
      ),
      copyFiles,
      properties: output({ nodejs: args.nodejs, python: args.python }).apply(
        (val) => ({
          ...(val.nodejs || val.python),
          architecture,
        }),
      ),
      dev,
    });

    buildInput.apply(async (input) => {
      if (!input.dev) return;
      await rpc.call("Runtime.AddTarget", input);
    });

    this.registerOutputs({
      _live: unsecret(
        output(dev).apply((dev) => {
          if (!dev) return undefined;
          return all([
            name,
            links,
            args.handler,
            args.bundle,
            args.runtime,
            args.nodejs,
            copyFiles,
          ]).apply(
            ([name, links, handler, bundle, runtime, nodejs, copyFiles]) => {
              return {
                functionID: name,
                links,
                handler: handler,
                bundle: bundle,
                runtime: runtime || "nodejs20.x",
                copyFiles,
                properties: nodejs,
              };
            },
          );
        }),
      ),
      _metadata: {
        handler: args.handler,
        internal: args._skipMetadata,
        dev: dev,
      },
      _hint: args._skipHint
        ? undefined
        : fnUrl.apply((fnUrl) => fnUrl?.functionUrl),
    });

    function normalizeDev() {
      return all([args.dev, args.live]).apply(
        ([d, l]) => $dev && d !== false && l !== false,
      );
    }

    function normalizeInjections() {
      return output(args.injections).apply((injections) => injections ?? []);
    }

    function normalizeRuntime() {
      return all([args.runtime]).apply(([v]) => v ?? "nodejs20.x");
    }

    function normalizeTimeout() {
      return output(args.timeout).apply((timeout) => timeout ?? "20 seconds");
    }

    function normalizeMemory() {
      return output(args.memory).apply((memory) => memory ?? "1024 MB");
    }

    function normalizeEnvironment() {
      return all([
        args.environment,
        dev,
        bootstrapData,
        Function.encryptionKey().base64,
        args.link,
      ]).apply(([environment, dev, bootstrap, key, link]) => {
        const result = environment ?? {};
        result.SST_RESOURCE_App = JSON.stringify({
          name: $app.name,
          stage: $app.stage,
        });
        for (const linkable of link || []) {
          if (!Link.isLinkable(linkable)) continue;
          const def = linkable.getSSTLink();
          for (const item of def.include || []) {
            if (item.type === "environment") Object.assign(result, item.env);
          }
        }
        result.SST_KEY = key;
        result.SST_KEY_FILE = "resource.enc";
        if (dev) {
          result.SST_REGION = process.env.SST_AWS_REGION!;
          result.SST_APPSYNC_HTTP = process.env.SST_APPSYNC_HTTP!;
          result.SST_APPSYNC_REALTIME = process.env.SST_APPSYNC_REALTIME!;
          result.SST_FUNCTION_ID = name;
          result.SST_APP = $app.name;
          result.SST_STAGE = $app.stage;
          result.SST_ASSET_BUCKET = bootstrap.asset;
          if (process.env.SST_FUNCTION_TIMEOUT) {
            result.SST_FUNCTION_TIMEOUT = process.env.SST_FUNCTION_TIMEOUT;
          }
        }
        return result;
      });
    }

    function normalizeStreaming() {
      return output(args.streaming).apply((streaming) => streaming ?? false);
    }

    function normalizeLogging() {
      return output(args.logging).apply((logging) => {
        if (logging === false) return undefined;

        if (logging?.retention && logging?.logGroup) {
          throw new VisibleError(
            `Cannot set both "logging.retention" and "logging.logGroup"`,
          );
        }

        return {
          logGroup: logging?.logGroup,
          retention: logging?.retention ?? "1 month",
          format: logging?.format ?? "text",
        };
      });
    }

    function normalizeVolume() {
      if (!args.volume) return;

      return output(args.volume).apply((volume) => ({
        efs:
          volume.efs instanceof Efs
            ? volume.efs.nodes.accessPoint.arn
            : output(volume.efs),
        path: volume.path ?? "/mnt/efs",
      }));
    }

    function normalizeUrl() {
      return output(args.url).apply((url) => {
        if (url === false || url === undefined) return;
        if (url === true) {
          url = {};
        }

        // normalize authorization
        const defaultAuthorization = "none" as const;
        const authorization = url.authorization ?? defaultAuthorization;

        // normalize cors
        const defaultCors: types.input.lambda.FunctionUrlCors = {
          allowHeaders: ["*"],
          allowMethods: ["*"],
          allowOrigins: ["*"],
        };
        const cors =
          url.cors === false
            ? undefined
            : url.cors === true || url.cors === undefined
              ? defaultCors
              : {
                  ...defaultCors,
                  ...url.cors,
                  maxAge: url.cors.maxAge && toSeconds(url.cors.maxAge),
                };

        return { authorization, cors };
      });
    }

    function normalizeCopyFiles() {
      return output(args.copyFiles ?? []).apply((copyFiles) =>
        Promise.all(
          copyFiles.map(async (entry) => {
            const from = path.join($cli.paths.root, entry.from);
            const to = entry.to || entry.from;
            if (path.isAbsolute(to)) {
              throw new VisibleError(
                `Copy destination path "${to}" must be relative`,
              );
            }

            const stats = await fs.promises.stat(from);
            const isDir = stats.isDirectory();

            return { from, to, isDir };
          }),
        ),
      );
    }

    function normalizeVpc() {
      // "vpc" is undefined
      if (!args.vpc) return;

      // "vpc" is a Vpc component
      if (args.vpc instanceof Vpc) {
        const result = {
          privateSubnets: args.vpc.privateSubnets,
          securityGroups: args.vpc.securityGroups,
        };
        return all([
          args.vpc.nodes.natGateways,
          args.vpc.nodes.natInstances,
        ]).apply(([natGateways, natInstances]) => {
          if (natGateways.length === 0 && natInstances.length === 0) {
            throw new VisibleError(
              `Functions that are running in a VPC need a NAT gateway. Enable it by setting "nat" on the "sst.aws.Vpc" component.`,
            );
          }
          return result;
        });
      }

      return output(args.vpc).apply((vpc) => {
        // "vpc" is object
        if (vpc.subnets) {
          throw new VisibleError(
            `The "vpc.subnets" property has been renamed to "vpc.privateSubnets". Update your code to use "vpc.privateSubnets" instead.`,
          );
        }

        return vpc;
      });
    }

    function buildLinkData() {
      return output(args.link || []).apply((links) => Link.build(links));
    }

    function buildLinkPermissions() {
      return Link.getInclude<Permission>("aws.permission", args.link);
    }

    function buildHandler() {
      return all([runtime, dev]).apply(([runtime, dev]) => {
        if (dev) {
          return {
            handler: "bootstrap",
            bundle: path.join($cli.paths.platform, "dist", "bridge"),
          };
        }

        if (runtime.startsWith("python")) {
          const buildResult = all([args, isContainer, linkData]).apply(
            async ([args, isContainer, linkData]) => {
              if (isContainer) {
                const result = await buildPythonContainer(name, {
                  ...args,
                  links: linkData,
                });
                if (result.type === "error") {
                  throw new VisibleError(
                    `Failed to build function "${args.handler}": ` +
                      result.errors.join("\n").trim(),
                  );
                }
                return result;
              }
              const result = await buildPython(name, {
                ...args,
                links: linkData,
              });
              if (result.type === "error") {
                throw new VisibleError(
                  `Failed to build function "${args.handler}": ` +
                    result.errors.join("\n").trim(),
                );
              }
              return result;
            },
          );

          return {
            handler: buildResult.handler,
            bundle: buildResult.out,
          };
        }

        const buildResult = buildInput.apply(async (input) => {
          const result = await rpc.call<{
            handler: string;
            out: string;
            errors: string[];
            sourcemaps: string[];
          }>("Runtime.Build", input);
          if (result.errors.length > 0) {
            throw new Error(result.errors.join("\n"));
          }
          return result;
        });
        return {
          handler: buildResult.handler,
          bundle: buildResult.out,
          sourcemaps: buildResult.sourcemaps,
        };
      });
    }

    function buildHandlerWrapper() {
      const ret = all([
        dev,
        bundle,
        handler0,
        linkData,
        streaming,
        injections,
        runtime,
      ]).apply(
        async ([
          dev,
          bundle,
          handler,
          linkData,
          streaming,
          injections,
          runtime,
        ]) => {
          if (dev) return { handler };
          if (!runtime.startsWith("nodejs")) {
            return { handler };
          }

          const hasUserInjections = injections.length > 0;

          if (!hasUserInjections) return { handler };

          const parsed = path.posix.parse(handler);
          const handlerDir = parsed.dir;
          const oldHandlerFileName = parsed.name;
          const oldHandlerFunction = parsed.ext.replace(/^\./, "");
          const newHandlerFileName = "server-index";
          const newHandlerFunction = "handler";

          // Validate handler file exists
          const newHandlerFileExt = [".js", ".mjs", ".cjs"].find((ext) =>
            fs.existsSync(
              path.join(bundle!, handlerDir, oldHandlerFileName + ext),
            ),
          );
          if (!newHandlerFileExt) {
            throw new VisibleError(
              `Could not find handler file "${handler}" for function "${name}"`,
            );
          }

          const split = injections.reduce(
            (acc, item) => {
              if (item.startsWith("outer:")) {
                acc.outer.push(item.substring("outer:".length));
                return acc;
              }
              acc.inner.push(item);
              return acc;
            },
            { outer: [] as string[], inner: [] as string[] },
          );

          return {
            handler: path.posix.join(
              handlerDir,
              `${newHandlerFileName}.${newHandlerFunction}`,
            ),
            wrapper: {
              name: path.posix.join(handlerDir, `${newHandlerFileName}.mjs`),
              content: streaming
                ? [
                    ...split.outer,
                    `export const ${newHandlerFunction} = awslambda.streamifyResponse(async (event, responseStream, context) => {`,
                    ...split.inner,
                    `  const { ${oldHandlerFunction}: rawHandler} = await import("./${oldHandlerFileName}${newHandlerFileExt}");`,
                    `  return rawHandler(event, responseStream, context);`,
                    `});`,
                  ].join("\n")
                : [
                    ...split.outer,
                    `export const ${newHandlerFunction} = async (event, context) => {`,
                    ...split.inner,
                    `  const { ${oldHandlerFunction}: rawHandler} = await import("./${oldHandlerFileName}${newHandlerFileExt}");`,
                    `  return rawHandler(event, context);`,
                    `};`,
                  ].join("\n"),
            },
          };
        },
      );
      return {
        handler: ret.handler,
        wrapper: ret.wrapper,
      };
    }

    function createRole() {
      if (args.role) {
        return iam.Role.get(
          `${name}Role`,
          output(args.role).apply(parseRoleArn).roleName,
          {},
          { parent },
        );
      }

      const policy = all([args.permissions || [], linkPermissions, dev]).apply(
        ([argsPermissions, linkPermissions, dev]) =>
          iam.getPolicyDocumentOutput({
            statements: [
              ...argsPermissions,
              ...linkPermissions.map((item) => ({
                actions: item.actions,
                resources: item.resources,
              })),
              ...(dev
                ? [
                    {
                      actions: ["appsync:*"],
                      resources: ["*"],
                    },
                    {
                      actions: ["iot:*"],
                      resources: ["*"],
                    },
                    {
                      actions: ["s3:*"],
                      resources: [
                        interpolate`arn:${partition}:s3:::${bootstrapData.asset}`,
                        interpolate`arn:${partition}:s3:::${bootstrapData.asset}/*`,
                      ],
                    },
                  ]
                : []),
            ],
          }),
      );

      return new iam.Role(
        ...transform(
          args.transform?.role,
          `${name}Role`,
          {
            assumeRolePolicy: !$dev
              ? iam.assumeRolePolicyForPrincipal({
                  Service: "lambda.amazonaws.com",
                })
              : iam.getPolicyDocumentOutput({
                  statements: [
                    {
                      actions: ["sts:AssumeRole"],
                      principals: [
                        {
                          type: "Service",
                          identifiers: ["lambda.amazonaws.com"],
                        },
                        {
                          type: "AWS",
                          identifiers: [
                            interpolate`arn:${partition}:iam::${
                              getCallerIdentityOutput({}, opts).accountId
                            }:root`,
                          ],
                        },
                      ],
                    },
                  ],
                }).json,
            // if there are no statements, do not add an inline policy.
            // adding an inline policy with no statements will cause an error.
            inlinePolicies: policy.apply(({ statements }) =>
              statements ? [{ name: "inline", policy: policy.json }] : [],
            ),
            managedPolicyArns: logging.apply((logging) => [
              ...(logging
                ? [
                    interpolate`arn:${partition}:iam::aws:policy/service-role/AWSLambdaBasicExecutionRole`,
                  ]
                : []),
              ...(vpc
                ? [
                    interpolate`arn:${partition}:iam::aws:policy/service-role/AWSLambdaVPCAccessExecutionRole`,
                  ]
                : []),
            ]),
          },
          { parent },
        ),
      );
    }

    function createImageAsset() {
      // The build artifact directory already exists, with all the user code and
      // config files. It also has the dockerfile, we need to now just build and push to
      // the container registry.

      return isContainer.apply((isContainer) => {
        if (!isContainer) return;

        // TODO: walln - check service implementation for .dockerignore stuff

        const authToken = ecr.getAuthorizationTokenOutput({
          registryId: bootstrapData.assetEcrRegistryId,
        });

        // build image
        //aws-python-container::sst:aws:Function::MyPythonFunction
        return new Image(
          `${name}Image`,
          {
            // tags: [$interpolate`${bootstrapData.assetEcrUrl}:latest`],
            tags: [$interpolate`${bootstrapData.assetEcrUrl}:latest`],
            // Cannot use latest tag it breaks lambda because for whatever reason
            // .ref is actually digest + tags and is not properly qualified???
            context: {
              location: path.join($cli.paths.work, "artifacts", `${name}-src`),
            },
            // Use the pushed image as a cache source.
            cacheFrom: [
              {
                registry: {
                  ref: $interpolate`${bootstrapData.assetEcrUrl}:cache`,
                },
              },
            ],
            // TODO: walln - investigate buildx ecr caching best practices
            // Include an inline cache with our pushed image.
            // cacheTo: [{
            //     registry: {
            //       imageManifest: true,
            //       ociMediaTypes: true,
            //       ref: $interpolate`${bootstrapData.assetEcrUrl}:cache`,
            //     }
            // }],
            cacheTo: [
              {
                inline: {},
              },
            ],
            platforms: [
              architecture.apply((v) =>
                v === "arm64" ? "linux/arm64" : "linux/amd64",
              ),
            ],
            push: true,
            registries: [
              authToken.apply((authToken) => ({
                address: authToken.proxyEndpoint,
                username: authToken.userName,
                password: secret(authToken.password),
              })),
            ],
          },
          { parent },
        );
      });
    }

    function createZipAsset() {
      // Note: cannot point the bundle to the `.open-next/server-function`
      //       b/c the folder contains node_modules. And pnpm node_modules
      //       contains symlinks. Pulumi cannot zip symlinks correctly.
      //       We will zip the folder ourselves.
      return all([
        bundle,
        wrapper,
        sourcemaps,
        copyFiles,
        isContainer,
        logGroup.apply((l) => l?.arn),
      ]).apply(
        async ([
          bundle,
          wrapper,
          sourcemaps,
          copyFiles,
          isContainer,
          logGroupArn,
        ]) => {
          if (isContainer) return;

          const zipPath = path.resolve(
            $cli.paths.work,
            "artifacts",
            name,
            "code.zip",
          );
          await fs.promises.mkdir(path.dirname(zipPath), {
            recursive: true,
          });

          await new Promise(async (resolve, reject) => {
            const ws = fs.createWriteStream(zipPath);
            const archive = archiver("zip", {
              // Ensure deterministic zip file hashes
              // https://github.com/archiverjs/node-archiver/issues/397#issuecomment-554327338
              statConcurrency: 1,
            });
            archive.on("warning", reject);
            archive.on("error", reject);
            // archive has been finalized and the output file descriptor has closed, resolve promise
            // this has to be done before calling `finalize` since the events may fire immediately after.
            // see https://www.npmjs.com/package/archiver
            ws.once("close", () => {
              resolve(zipPath);
            });
            archive.pipe(ws);

            // set the date to 0 so that the zip file is deterministic
            archive.glob(
              "**",
              {
                cwd: bundle,
                dot: true,
                ignore:
                  sourcemaps?.map((item) => path.relative(bundle, item)) || [],
              },
              { date: new Date(0), mode: 0o777 },
            );

            // Add handler wrapper into the zip
            if (wrapper) {
              archive.append(wrapper.content, {
                name: wrapper.name,
                date: new Date(0),
              });
            }

            // Add copyFiles into the zip
            copyFiles.forEach(async (entry) => {
              entry.isDir
                ? archive.directory(entry.from, entry.to, { date: new Date(0) })
                : archive.file(entry.from, {
                    name: entry.to,
                    date: new Date(0),
                  });
            });
            await archive.finalize();
          });

          // Calculate hash of the zip file
          const hash = crypto.createHash("sha256");
          hash.update(await fs.promises.readFile(zipPath, "utf-8"));
          const hashValue = hash.digest("hex");
          const assetBucket = region.apply((region) =>
            bootstrap.forRegion(region).then((d) => d.asset),
          );
          if (logGroupArn && sourcemaps) {
            let index = 0;
            for (const file of sourcemaps) {
              new s3.BucketObjectv2(
                `${name}Sourcemap${index}`,
                {
                  key: interpolate`sourcemap/${logGroupArn}/${hashValue}.${path.basename(
                    file,
                  )}`,
                  bucket: assetBucket,
                  source: new asset.FileAsset(file),
                },
                { parent, retainOnDelete: true },
              );
              index++;
            }
          }

          return new s3.BucketObjectv2(
            `${name}Code`,
            {
              key: interpolate`assets/${name}-code-${hashValue}.zip`,
              bucket: assetBucket,
              source: new asset.FileArchive(zipPath),
            },
            { parent },
          );
        },
      );
    }

    function createLogGroup() {
      return logging.apply((logging) => {
        if (!logging) return;
        if (logging.logGroup) return;

        return new cloudwatch.LogGroup(
          ...transform(
            args.transform?.logGroup,
            `${name}LogGroup`,
            {
              name: interpolate`/aws/lambda/${
                args.name ?? physicalName(64, `${name}Function`)
              }`,
              retentionInDays: RETENTION[logging.retention],
            },
            { parent },
          ),
        );
      });
    }

    function createFunction() {
      return all([
        logging,
        logGroup,
        isContainer,
        imageAsset,
        zipAsset,
        args.concurrency,
        dev,
      ]).apply(
        ([
          logging,
          logGroup,
          isContainer,
          imageAsset,
          zipAsset,
          concurrency,
          dev,
        ]) => {
          // This is a hack to avoid handler being marked as having propertyDependencies.
          // There is an unresolved bug in pulumi that causes issues when it does
          // @ts-expect-error
          handler.allResources = () => Promise.resolve(new Set());
          const transformed = transform(
            args.transform?.function,
            `${name}Function`,
            {
              name: args.name,
              description: args.description ?? "",
              role: args.role ?? role!.arn,
              timeout: timeout.apply((timeout) => toSeconds(timeout)),
              memorySize: memory.apply((memory) => toMBs(memory)),
              ephemeralStorage: { size: storage.apply((v) => toMBs(v)) },
              environment: {
                variables: environment,
              },
              architectures: [architecture],
              loggingConfig: logging && {
                logFormat: logging.format === "json" ? "JSON" : "Text",
                logGroup: logging.logGroup ?? logGroup!.name,
              },
              vpcConfig: vpc && {
                securityGroupIds: vpc.securityGroups,
                subnetIds: vpc.privateSubnets,
              },
              fileSystemConfig: volume && {
                arn: volume.efs,
                localMountPath: volume.path,
              },
              layers: args.layers,
              tags: args.tags,
              publish: output(args.versioning).apply((v) => v ?? false),
              reservedConcurrentExecutions: concurrency?.reserved,
              ...(isContainer
                ? {
                    packageType: "Image",
                    imageUri: imageAsset!.ref.apply(
                      (ref) => ref?.replace(":latest", ""),
                    ),
                    imageConfig: {
                      commands: [handler],
                    },
                  }
                : {
                    packageType: "Zip",
                    s3Bucket: zipAsset!.bucket,
                    s3Key: zipAsset!.key,
                    handler: unsecret(handler),
                    runtime,
                  }),
            },
            { parent },
          );
          return new lambda.Function(
            transformed[0],
            {
              ...transformed[1],
              ...(dev
                ? {
                    description: transformed[1].description
                      ? output(transformed[1].description).apply(
                          (v) => `${v.substring(0, 240)} (live)`,
                        )
                      : "live",
                    runtime: "provided.al2023",
                    architectures: ["x86_64"],
                  }
                : {}),
            },
            transformed[2],
          );
        },
      );
    }

    function createUrl() {
      return url.apply((url) => {
        if (url === undefined) return;

        return new lambda.FunctionUrl(
          `${name}Url`,
          {
            functionName: fn.name,
            authorizationType: url.authorization === "iam" ? "AWS_IAM" : "NONE",
            invokeMode: streaming.apply((streaming) =>
              streaming ? "RESPONSE_STREAM" : "BUFFERED",
            ),
            cors: url.cors,
          },
          { parent },
        );
      });
    }

    function createProvisioned() {
      return all([args.concurrency, fn.publish]).apply(
        ([concurrency, publish]) => {
          if (!concurrency?.provisioned || concurrency.provisioned === 0) {
            return;
          }

          if (publish !== true) {
            throw new VisibleError(
              `Provisioned concurrency requires function versioning. Set "versioning: true" to enable function versioning.`,
            );
          }

          return new lambda.ProvisionedConcurrencyConfig(
            `${name}Provisioned`,
            {
              functionName: fn.name,
              qualifier: fn.version,
              provisionedConcurrentExecutions: concurrency.provisioned,
            },
            { parent },
          );
        },
      );
    }
  }

  /**
   * The underlying [resources](/docs/components/#nodes) this component creates.
   */
  public get nodes() {
    return {
      /**
       * The IAM Role the function will use.
       */
      role: this.role,
      /**
       * The AWS Lambda function.
       */
      function: this.function,
      /**
       * The CloudWatch Log Group the function logs are stored.
       */
      logGroup: this.logGroup,
    };
  }

  /**
   * The Lambda function URL if `url` is enabled.
   */
  public get url() {
    return this.fnUrl.apply((url) => {
      if (!url) {
        throw new VisibleError(
          `Function URL is not enabled. Enable it with "url: true".`,
        );
      }
      return url.functionUrl;
    });
  }

  /**
   * The name of the Lambda function.
   */
  public get name() {
    return this.function.name;
  }

  /**
   * The ARN of the Lambda function.
   */
  public get arn() {
    return this.function.arn;
  }

  /** @internal */
  static fromDefinition(
    name: string,
    definition: Input<string | FunctionArgs>,
    override: Pick<FunctionArgs, "description" | "permissions">,
    argsTransform?: Transform<FunctionArgs>,
    opts?: ComponentResourceOptions,
  ) {
    return output(definition).apply((definition) => {
      if (typeof definition === "string") {
        return new Function(
          ...transform(
            argsTransform,
            name,
            { handler: definition, ...override },
            opts || {},
          ),
        );
      } else if (definition.handler) {
        return new Function(
          ...transform(
            argsTransform,
            name,
            {
              ...definition,
              ...override,
              permissions: all([
                definition.permissions,
                override?.permissions,
              ]).apply(([permissions, overridePermissions]) => [
                ...(permissions ?? []),
                ...(overridePermissions ?? []),
              ]),
            },
            opts || {},
          ),
        );
      }
      throw new Error(`Invalid function definition for the "${name}" Function`);
    });
  }

  /** @internal */
  public getSSTLink() {
    return {
      properties: {
        name: this.name,
        url: this.fnUrl.apply((url) => url?.functionUrl ?? output(undefined)),
      },
      include: [
        permission({
          actions: ["lambda:InvokeFunction"],
          resources: [this.function.arn],
        }),
      ],
    };
  }
>>>>>>> 3cedd3e9
}

const __pulumiType = "sst:aws:Function";
// @ts-expect-error
Function.__pulumiType = __pulumiType;<|MERGE_RESOLUTION|>--- conflicted
+++ resolved
@@ -1251,7 +1251,6 @@
  * Or override it entirely by passing in your own function `bundle`.
  */
 export class Function extends Component implements Link.Linkable {
-<<<<<<< HEAD
 	private function: Output<lambda.Function>;
 	private role: iam.Role;
 	private logGroup: Output<cloudwatch.LogGroup | undefined>;
@@ -1403,12 +1402,20 @@
 				dev,
 				bootstrapData,
 				Function.encryptionKey().base64,
-			]).apply(([environment, dev, bootstrap, key]) => {
+				args.link,
+			]).apply(([environment, dev, bootstrap, key, link]) => {
 				const result = environment ?? {};
 				result.SST_RESOURCE_App = JSON.stringify({
 					name: $app.name,
 					stage: $app.stage,
 				});
+				for (const linkable of link || []) {
+					if (!Link.isLinkable(linkable)) continue;
+					const def = linkable.getSSTLink();
+					for (const item of def.include || []) {
+						if (item.type === "environment") Object.assign(result, item.env);
+					}
+				}
 				result.SST_KEY = key;
 				result.SST_KEY_FILE = "resource.enc";
 				if (dev) {
@@ -2238,1028 +2245,6 @@
 			],
 		};
 	}
-=======
-  private function: Output<lambda.Function>;
-  private role: iam.Role;
-  private logGroup: Output<cloudwatch.LogGroup | undefined>;
-  private fnUrl: Output<lambda.FunctionUrl | undefined>;
-  private missingSourcemap?: boolean;
-
-  private static readonly encryptionKey = lazy(
-    () =>
-      new RandomBytes("LambdaEncryptionKey", {
-        length: 32,
-      }),
-  );
-
-  constructor(
-    name: string,
-    args: FunctionArgs,
-    opts?: ComponentResourceOptions,
-  ) {
-    super(__pulumiType, name, args, opts);
-
-    const parent = this;
-    const dev = normalizeDev();
-    const isContainer = all([args.python, dev]).apply(
-      ([python, dev]) => !dev && (python?.container ?? false),
-    );
-    const partition = getPartitionOutput({}, opts).partition;
-    const region = getRegionOutput({}, opts).name;
-    const bootstrapData = region.apply((region) => bootstrap.forRegion(region));
-    const injections = normalizeInjections();
-    const runtime = normalizeRuntime();
-    const timeout = normalizeTimeout();
-    const memory = normalizeMemory();
-    const storage = output(args.storage).apply((v) => v ?? "512 MB");
-    const architecture = output(args.architecture).apply((v) => v ?? "x86_64");
-    const environment = normalizeEnvironment();
-    const streaming = normalizeStreaming();
-    const logging = normalizeLogging();
-    const volume = normalizeVolume();
-    const url = normalizeUrl();
-    const copyFiles = normalizeCopyFiles();
-    const vpc = normalizeVpc();
-
-    const linkData = buildLinkData();
-    const linkPermissions = buildLinkPermissions();
-    const { bundle, handler: handler0, sourcemaps } = buildHandler();
-    const { handler, wrapper } = buildHandlerWrapper();
-    const role = createRole();
-    const imageAsset = createImageAsset();
-    const logGroup = createLogGroup();
-    const zipAsset = createZipAsset();
-    const fn = createFunction();
-    const fnUrl = createUrl();
-    createProvisioned();
-
-    const links = linkData.apply((input) => input.map((item) => item.name));
-
-    this.function = fn;
-    this.role = role;
-    this.logGroup = logGroup;
-    this.fnUrl = fnUrl;
-
-    const buildInput = output({
-      functionID: name,
-      handler: args.handler,
-      bundle: args.bundle,
-      logGroup: logGroup.apply((l) => l?.name),
-      encryptionKey: Function.encryptionKey().base64,
-      runtime,
-      links: output(linkData).apply((input) =>
-        Object.fromEntries(input.map((item) => [item.name, item.properties])),
-      ),
-      copyFiles,
-      properties: output({ nodejs: args.nodejs, python: args.python }).apply(
-        (val) => ({
-          ...(val.nodejs || val.python),
-          architecture,
-        }),
-      ),
-      dev,
-    });
-
-    buildInput.apply(async (input) => {
-      if (!input.dev) return;
-      await rpc.call("Runtime.AddTarget", input);
-    });
-
-    this.registerOutputs({
-      _live: unsecret(
-        output(dev).apply((dev) => {
-          if (!dev) return undefined;
-          return all([
-            name,
-            links,
-            args.handler,
-            args.bundle,
-            args.runtime,
-            args.nodejs,
-            copyFiles,
-          ]).apply(
-            ([name, links, handler, bundle, runtime, nodejs, copyFiles]) => {
-              return {
-                functionID: name,
-                links,
-                handler: handler,
-                bundle: bundle,
-                runtime: runtime || "nodejs20.x",
-                copyFiles,
-                properties: nodejs,
-              };
-            },
-          );
-        }),
-      ),
-      _metadata: {
-        handler: args.handler,
-        internal: args._skipMetadata,
-        dev: dev,
-      },
-      _hint: args._skipHint
-        ? undefined
-        : fnUrl.apply((fnUrl) => fnUrl?.functionUrl),
-    });
-
-    function normalizeDev() {
-      return all([args.dev, args.live]).apply(
-        ([d, l]) => $dev && d !== false && l !== false,
-      );
-    }
-
-    function normalizeInjections() {
-      return output(args.injections).apply((injections) => injections ?? []);
-    }
-
-    function normalizeRuntime() {
-      return all([args.runtime]).apply(([v]) => v ?? "nodejs20.x");
-    }
-
-    function normalizeTimeout() {
-      return output(args.timeout).apply((timeout) => timeout ?? "20 seconds");
-    }
-
-    function normalizeMemory() {
-      return output(args.memory).apply((memory) => memory ?? "1024 MB");
-    }
-
-    function normalizeEnvironment() {
-      return all([
-        args.environment,
-        dev,
-        bootstrapData,
-        Function.encryptionKey().base64,
-        args.link,
-      ]).apply(([environment, dev, bootstrap, key, link]) => {
-        const result = environment ?? {};
-        result.SST_RESOURCE_App = JSON.stringify({
-          name: $app.name,
-          stage: $app.stage,
-        });
-        for (const linkable of link || []) {
-          if (!Link.isLinkable(linkable)) continue;
-          const def = linkable.getSSTLink();
-          for (const item of def.include || []) {
-            if (item.type === "environment") Object.assign(result, item.env);
-          }
-        }
-        result.SST_KEY = key;
-        result.SST_KEY_FILE = "resource.enc";
-        if (dev) {
-          result.SST_REGION = process.env.SST_AWS_REGION!;
-          result.SST_APPSYNC_HTTP = process.env.SST_APPSYNC_HTTP!;
-          result.SST_APPSYNC_REALTIME = process.env.SST_APPSYNC_REALTIME!;
-          result.SST_FUNCTION_ID = name;
-          result.SST_APP = $app.name;
-          result.SST_STAGE = $app.stage;
-          result.SST_ASSET_BUCKET = bootstrap.asset;
-          if (process.env.SST_FUNCTION_TIMEOUT) {
-            result.SST_FUNCTION_TIMEOUT = process.env.SST_FUNCTION_TIMEOUT;
-          }
-        }
-        return result;
-      });
-    }
-
-    function normalizeStreaming() {
-      return output(args.streaming).apply((streaming) => streaming ?? false);
-    }
-
-    function normalizeLogging() {
-      return output(args.logging).apply((logging) => {
-        if (logging === false) return undefined;
-
-        if (logging?.retention && logging?.logGroup) {
-          throw new VisibleError(
-            `Cannot set both "logging.retention" and "logging.logGroup"`,
-          );
-        }
-
-        return {
-          logGroup: logging?.logGroup,
-          retention: logging?.retention ?? "1 month",
-          format: logging?.format ?? "text",
-        };
-      });
-    }
-
-    function normalizeVolume() {
-      if (!args.volume) return;
-
-      return output(args.volume).apply((volume) => ({
-        efs:
-          volume.efs instanceof Efs
-            ? volume.efs.nodes.accessPoint.arn
-            : output(volume.efs),
-        path: volume.path ?? "/mnt/efs",
-      }));
-    }
-
-    function normalizeUrl() {
-      return output(args.url).apply((url) => {
-        if (url === false || url === undefined) return;
-        if (url === true) {
-          url = {};
-        }
-
-        // normalize authorization
-        const defaultAuthorization = "none" as const;
-        const authorization = url.authorization ?? defaultAuthorization;
-
-        // normalize cors
-        const defaultCors: types.input.lambda.FunctionUrlCors = {
-          allowHeaders: ["*"],
-          allowMethods: ["*"],
-          allowOrigins: ["*"],
-        };
-        const cors =
-          url.cors === false
-            ? undefined
-            : url.cors === true || url.cors === undefined
-              ? defaultCors
-              : {
-                  ...defaultCors,
-                  ...url.cors,
-                  maxAge: url.cors.maxAge && toSeconds(url.cors.maxAge),
-                };
-
-        return { authorization, cors };
-      });
-    }
-
-    function normalizeCopyFiles() {
-      return output(args.copyFiles ?? []).apply((copyFiles) =>
-        Promise.all(
-          copyFiles.map(async (entry) => {
-            const from = path.join($cli.paths.root, entry.from);
-            const to = entry.to || entry.from;
-            if (path.isAbsolute(to)) {
-              throw new VisibleError(
-                `Copy destination path "${to}" must be relative`,
-              );
-            }
-
-            const stats = await fs.promises.stat(from);
-            const isDir = stats.isDirectory();
-
-            return { from, to, isDir };
-          }),
-        ),
-      );
-    }
-
-    function normalizeVpc() {
-      // "vpc" is undefined
-      if (!args.vpc) return;
-
-      // "vpc" is a Vpc component
-      if (args.vpc instanceof Vpc) {
-        const result = {
-          privateSubnets: args.vpc.privateSubnets,
-          securityGroups: args.vpc.securityGroups,
-        };
-        return all([
-          args.vpc.nodes.natGateways,
-          args.vpc.nodes.natInstances,
-        ]).apply(([natGateways, natInstances]) => {
-          if (natGateways.length === 0 && natInstances.length === 0) {
-            throw new VisibleError(
-              `Functions that are running in a VPC need a NAT gateway. Enable it by setting "nat" on the "sst.aws.Vpc" component.`,
-            );
-          }
-          return result;
-        });
-      }
-
-      return output(args.vpc).apply((vpc) => {
-        // "vpc" is object
-        if (vpc.subnets) {
-          throw new VisibleError(
-            `The "vpc.subnets" property has been renamed to "vpc.privateSubnets". Update your code to use "vpc.privateSubnets" instead.`,
-          );
-        }
-
-        return vpc;
-      });
-    }
-
-    function buildLinkData() {
-      return output(args.link || []).apply((links) => Link.build(links));
-    }
-
-    function buildLinkPermissions() {
-      return Link.getInclude<Permission>("aws.permission", args.link);
-    }
-
-    function buildHandler() {
-      return all([runtime, dev]).apply(([runtime, dev]) => {
-        if (dev) {
-          return {
-            handler: "bootstrap",
-            bundle: path.join($cli.paths.platform, "dist", "bridge"),
-          };
-        }
-
-        if (runtime.startsWith("python")) {
-          const buildResult = all([args, isContainer, linkData]).apply(
-            async ([args, isContainer, linkData]) => {
-              if (isContainer) {
-                const result = await buildPythonContainer(name, {
-                  ...args,
-                  links: linkData,
-                });
-                if (result.type === "error") {
-                  throw new VisibleError(
-                    `Failed to build function "${args.handler}": ` +
-                      result.errors.join("\n").trim(),
-                  );
-                }
-                return result;
-              }
-              const result = await buildPython(name, {
-                ...args,
-                links: linkData,
-              });
-              if (result.type === "error") {
-                throw new VisibleError(
-                  `Failed to build function "${args.handler}": ` +
-                    result.errors.join("\n").trim(),
-                );
-              }
-              return result;
-            },
-          );
-
-          return {
-            handler: buildResult.handler,
-            bundle: buildResult.out,
-          };
-        }
-
-        const buildResult = buildInput.apply(async (input) => {
-          const result = await rpc.call<{
-            handler: string;
-            out: string;
-            errors: string[];
-            sourcemaps: string[];
-          }>("Runtime.Build", input);
-          if (result.errors.length > 0) {
-            throw new Error(result.errors.join("\n"));
-          }
-          return result;
-        });
-        return {
-          handler: buildResult.handler,
-          bundle: buildResult.out,
-          sourcemaps: buildResult.sourcemaps,
-        };
-      });
-    }
-
-    function buildHandlerWrapper() {
-      const ret = all([
-        dev,
-        bundle,
-        handler0,
-        linkData,
-        streaming,
-        injections,
-        runtime,
-      ]).apply(
-        async ([
-          dev,
-          bundle,
-          handler,
-          linkData,
-          streaming,
-          injections,
-          runtime,
-        ]) => {
-          if (dev) return { handler };
-          if (!runtime.startsWith("nodejs")) {
-            return { handler };
-          }
-
-          const hasUserInjections = injections.length > 0;
-
-          if (!hasUserInjections) return { handler };
-
-          const parsed = path.posix.parse(handler);
-          const handlerDir = parsed.dir;
-          const oldHandlerFileName = parsed.name;
-          const oldHandlerFunction = parsed.ext.replace(/^\./, "");
-          const newHandlerFileName = "server-index";
-          const newHandlerFunction = "handler";
-
-          // Validate handler file exists
-          const newHandlerFileExt = [".js", ".mjs", ".cjs"].find((ext) =>
-            fs.existsSync(
-              path.join(bundle!, handlerDir, oldHandlerFileName + ext),
-            ),
-          );
-          if (!newHandlerFileExt) {
-            throw new VisibleError(
-              `Could not find handler file "${handler}" for function "${name}"`,
-            );
-          }
-
-          const split = injections.reduce(
-            (acc, item) => {
-              if (item.startsWith("outer:")) {
-                acc.outer.push(item.substring("outer:".length));
-                return acc;
-              }
-              acc.inner.push(item);
-              return acc;
-            },
-            { outer: [] as string[], inner: [] as string[] },
-          );
-
-          return {
-            handler: path.posix.join(
-              handlerDir,
-              `${newHandlerFileName}.${newHandlerFunction}`,
-            ),
-            wrapper: {
-              name: path.posix.join(handlerDir, `${newHandlerFileName}.mjs`),
-              content: streaming
-                ? [
-                    ...split.outer,
-                    `export const ${newHandlerFunction} = awslambda.streamifyResponse(async (event, responseStream, context) => {`,
-                    ...split.inner,
-                    `  const { ${oldHandlerFunction}: rawHandler} = await import("./${oldHandlerFileName}${newHandlerFileExt}");`,
-                    `  return rawHandler(event, responseStream, context);`,
-                    `});`,
-                  ].join("\n")
-                : [
-                    ...split.outer,
-                    `export const ${newHandlerFunction} = async (event, context) => {`,
-                    ...split.inner,
-                    `  const { ${oldHandlerFunction}: rawHandler} = await import("./${oldHandlerFileName}${newHandlerFileExt}");`,
-                    `  return rawHandler(event, context);`,
-                    `};`,
-                  ].join("\n"),
-            },
-          };
-        },
-      );
-      return {
-        handler: ret.handler,
-        wrapper: ret.wrapper,
-      };
-    }
-
-    function createRole() {
-      if (args.role) {
-        return iam.Role.get(
-          `${name}Role`,
-          output(args.role).apply(parseRoleArn).roleName,
-          {},
-          { parent },
-        );
-      }
-
-      const policy = all([args.permissions || [], linkPermissions, dev]).apply(
-        ([argsPermissions, linkPermissions, dev]) =>
-          iam.getPolicyDocumentOutput({
-            statements: [
-              ...argsPermissions,
-              ...linkPermissions.map((item) => ({
-                actions: item.actions,
-                resources: item.resources,
-              })),
-              ...(dev
-                ? [
-                    {
-                      actions: ["appsync:*"],
-                      resources: ["*"],
-                    },
-                    {
-                      actions: ["iot:*"],
-                      resources: ["*"],
-                    },
-                    {
-                      actions: ["s3:*"],
-                      resources: [
-                        interpolate`arn:${partition}:s3:::${bootstrapData.asset}`,
-                        interpolate`arn:${partition}:s3:::${bootstrapData.asset}/*`,
-                      ],
-                    },
-                  ]
-                : []),
-            ],
-          }),
-      );
-
-      return new iam.Role(
-        ...transform(
-          args.transform?.role,
-          `${name}Role`,
-          {
-            assumeRolePolicy: !$dev
-              ? iam.assumeRolePolicyForPrincipal({
-                  Service: "lambda.amazonaws.com",
-                })
-              : iam.getPolicyDocumentOutput({
-                  statements: [
-                    {
-                      actions: ["sts:AssumeRole"],
-                      principals: [
-                        {
-                          type: "Service",
-                          identifiers: ["lambda.amazonaws.com"],
-                        },
-                        {
-                          type: "AWS",
-                          identifiers: [
-                            interpolate`arn:${partition}:iam::${
-                              getCallerIdentityOutput({}, opts).accountId
-                            }:root`,
-                          ],
-                        },
-                      ],
-                    },
-                  ],
-                }).json,
-            // if there are no statements, do not add an inline policy.
-            // adding an inline policy with no statements will cause an error.
-            inlinePolicies: policy.apply(({ statements }) =>
-              statements ? [{ name: "inline", policy: policy.json }] : [],
-            ),
-            managedPolicyArns: logging.apply((logging) => [
-              ...(logging
-                ? [
-                    interpolate`arn:${partition}:iam::aws:policy/service-role/AWSLambdaBasicExecutionRole`,
-                  ]
-                : []),
-              ...(vpc
-                ? [
-                    interpolate`arn:${partition}:iam::aws:policy/service-role/AWSLambdaVPCAccessExecutionRole`,
-                  ]
-                : []),
-            ]),
-          },
-          { parent },
-        ),
-      );
-    }
-
-    function createImageAsset() {
-      // The build artifact directory already exists, with all the user code and
-      // config files. It also has the dockerfile, we need to now just build and push to
-      // the container registry.
-
-      return isContainer.apply((isContainer) => {
-        if (!isContainer) return;
-
-        // TODO: walln - check service implementation for .dockerignore stuff
-
-        const authToken = ecr.getAuthorizationTokenOutput({
-          registryId: bootstrapData.assetEcrRegistryId,
-        });
-
-        // build image
-        //aws-python-container::sst:aws:Function::MyPythonFunction
-        return new Image(
-          `${name}Image`,
-          {
-            // tags: [$interpolate`${bootstrapData.assetEcrUrl}:latest`],
-            tags: [$interpolate`${bootstrapData.assetEcrUrl}:latest`],
-            // Cannot use latest tag it breaks lambda because for whatever reason
-            // .ref is actually digest + tags and is not properly qualified???
-            context: {
-              location: path.join($cli.paths.work, "artifacts", `${name}-src`),
-            },
-            // Use the pushed image as a cache source.
-            cacheFrom: [
-              {
-                registry: {
-                  ref: $interpolate`${bootstrapData.assetEcrUrl}:cache`,
-                },
-              },
-            ],
-            // TODO: walln - investigate buildx ecr caching best practices
-            // Include an inline cache with our pushed image.
-            // cacheTo: [{
-            //     registry: {
-            //       imageManifest: true,
-            //       ociMediaTypes: true,
-            //       ref: $interpolate`${bootstrapData.assetEcrUrl}:cache`,
-            //     }
-            // }],
-            cacheTo: [
-              {
-                inline: {},
-              },
-            ],
-            platforms: [
-              architecture.apply((v) =>
-                v === "arm64" ? "linux/arm64" : "linux/amd64",
-              ),
-            ],
-            push: true,
-            registries: [
-              authToken.apply((authToken) => ({
-                address: authToken.proxyEndpoint,
-                username: authToken.userName,
-                password: secret(authToken.password),
-              })),
-            ],
-          },
-          { parent },
-        );
-      });
-    }
-
-    function createZipAsset() {
-      // Note: cannot point the bundle to the `.open-next/server-function`
-      //       b/c the folder contains node_modules. And pnpm node_modules
-      //       contains symlinks. Pulumi cannot zip symlinks correctly.
-      //       We will zip the folder ourselves.
-      return all([
-        bundle,
-        wrapper,
-        sourcemaps,
-        copyFiles,
-        isContainer,
-        logGroup.apply((l) => l?.arn),
-      ]).apply(
-        async ([
-          bundle,
-          wrapper,
-          sourcemaps,
-          copyFiles,
-          isContainer,
-          logGroupArn,
-        ]) => {
-          if (isContainer) return;
-
-          const zipPath = path.resolve(
-            $cli.paths.work,
-            "artifacts",
-            name,
-            "code.zip",
-          );
-          await fs.promises.mkdir(path.dirname(zipPath), {
-            recursive: true,
-          });
-
-          await new Promise(async (resolve, reject) => {
-            const ws = fs.createWriteStream(zipPath);
-            const archive = archiver("zip", {
-              // Ensure deterministic zip file hashes
-              // https://github.com/archiverjs/node-archiver/issues/397#issuecomment-554327338
-              statConcurrency: 1,
-            });
-            archive.on("warning", reject);
-            archive.on("error", reject);
-            // archive has been finalized and the output file descriptor has closed, resolve promise
-            // this has to be done before calling `finalize` since the events may fire immediately after.
-            // see https://www.npmjs.com/package/archiver
-            ws.once("close", () => {
-              resolve(zipPath);
-            });
-            archive.pipe(ws);
-
-            // set the date to 0 so that the zip file is deterministic
-            archive.glob(
-              "**",
-              {
-                cwd: bundle,
-                dot: true,
-                ignore:
-                  sourcemaps?.map((item) => path.relative(bundle, item)) || [],
-              },
-              { date: new Date(0), mode: 0o777 },
-            );
-
-            // Add handler wrapper into the zip
-            if (wrapper) {
-              archive.append(wrapper.content, {
-                name: wrapper.name,
-                date: new Date(0),
-              });
-            }
-
-            // Add copyFiles into the zip
-            copyFiles.forEach(async (entry) => {
-              entry.isDir
-                ? archive.directory(entry.from, entry.to, { date: new Date(0) })
-                : archive.file(entry.from, {
-                    name: entry.to,
-                    date: new Date(0),
-                  });
-            });
-            await archive.finalize();
-          });
-
-          // Calculate hash of the zip file
-          const hash = crypto.createHash("sha256");
-          hash.update(await fs.promises.readFile(zipPath, "utf-8"));
-          const hashValue = hash.digest("hex");
-          const assetBucket = region.apply((region) =>
-            bootstrap.forRegion(region).then((d) => d.asset),
-          );
-          if (logGroupArn && sourcemaps) {
-            let index = 0;
-            for (const file of sourcemaps) {
-              new s3.BucketObjectv2(
-                `${name}Sourcemap${index}`,
-                {
-                  key: interpolate`sourcemap/${logGroupArn}/${hashValue}.${path.basename(
-                    file,
-                  )}`,
-                  bucket: assetBucket,
-                  source: new asset.FileAsset(file),
-                },
-                { parent, retainOnDelete: true },
-              );
-              index++;
-            }
-          }
-
-          return new s3.BucketObjectv2(
-            `${name}Code`,
-            {
-              key: interpolate`assets/${name}-code-${hashValue}.zip`,
-              bucket: assetBucket,
-              source: new asset.FileArchive(zipPath),
-            },
-            { parent },
-          );
-        },
-      );
-    }
-
-    function createLogGroup() {
-      return logging.apply((logging) => {
-        if (!logging) return;
-        if (logging.logGroup) return;
-
-        return new cloudwatch.LogGroup(
-          ...transform(
-            args.transform?.logGroup,
-            `${name}LogGroup`,
-            {
-              name: interpolate`/aws/lambda/${
-                args.name ?? physicalName(64, `${name}Function`)
-              }`,
-              retentionInDays: RETENTION[logging.retention],
-            },
-            { parent },
-          ),
-        );
-      });
-    }
-
-    function createFunction() {
-      return all([
-        logging,
-        logGroup,
-        isContainer,
-        imageAsset,
-        zipAsset,
-        args.concurrency,
-        dev,
-      ]).apply(
-        ([
-          logging,
-          logGroup,
-          isContainer,
-          imageAsset,
-          zipAsset,
-          concurrency,
-          dev,
-        ]) => {
-          // This is a hack to avoid handler being marked as having propertyDependencies.
-          // There is an unresolved bug in pulumi that causes issues when it does
-          // @ts-expect-error
-          handler.allResources = () => Promise.resolve(new Set());
-          const transformed = transform(
-            args.transform?.function,
-            `${name}Function`,
-            {
-              name: args.name,
-              description: args.description ?? "",
-              role: args.role ?? role!.arn,
-              timeout: timeout.apply((timeout) => toSeconds(timeout)),
-              memorySize: memory.apply((memory) => toMBs(memory)),
-              ephemeralStorage: { size: storage.apply((v) => toMBs(v)) },
-              environment: {
-                variables: environment,
-              },
-              architectures: [architecture],
-              loggingConfig: logging && {
-                logFormat: logging.format === "json" ? "JSON" : "Text",
-                logGroup: logging.logGroup ?? logGroup!.name,
-              },
-              vpcConfig: vpc && {
-                securityGroupIds: vpc.securityGroups,
-                subnetIds: vpc.privateSubnets,
-              },
-              fileSystemConfig: volume && {
-                arn: volume.efs,
-                localMountPath: volume.path,
-              },
-              layers: args.layers,
-              tags: args.tags,
-              publish: output(args.versioning).apply((v) => v ?? false),
-              reservedConcurrentExecutions: concurrency?.reserved,
-              ...(isContainer
-                ? {
-                    packageType: "Image",
-                    imageUri: imageAsset!.ref.apply(
-                      (ref) => ref?.replace(":latest", ""),
-                    ),
-                    imageConfig: {
-                      commands: [handler],
-                    },
-                  }
-                : {
-                    packageType: "Zip",
-                    s3Bucket: zipAsset!.bucket,
-                    s3Key: zipAsset!.key,
-                    handler: unsecret(handler),
-                    runtime,
-                  }),
-            },
-            { parent },
-          );
-          return new lambda.Function(
-            transformed[0],
-            {
-              ...transformed[1],
-              ...(dev
-                ? {
-                    description: transformed[1].description
-                      ? output(transformed[1].description).apply(
-                          (v) => `${v.substring(0, 240)} (live)`,
-                        )
-                      : "live",
-                    runtime: "provided.al2023",
-                    architectures: ["x86_64"],
-                  }
-                : {}),
-            },
-            transformed[2],
-          );
-        },
-      );
-    }
-
-    function createUrl() {
-      return url.apply((url) => {
-        if (url === undefined) return;
-
-        return new lambda.FunctionUrl(
-          `${name}Url`,
-          {
-            functionName: fn.name,
-            authorizationType: url.authorization === "iam" ? "AWS_IAM" : "NONE",
-            invokeMode: streaming.apply((streaming) =>
-              streaming ? "RESPONSE_STREAM" : "BUFFERED",
-            ),
-            cors: url.cors,
-          },
-          { parent },
-        );
-      });
-    }
-
-    function createProvisioned() {
-      return all([args.concurrency, fn.publish]).apply(
-        ([concurrency, publish]) => {
-          if (!concurrency?.provisioned || concurrency.provisioned === 0) {
-            return;
-          }
-
-          if (publish !== true) {
-            throw new VisibleError(
-              `Provisioned concurrency requires function versioning. Set "versioning: true" to enable function versioning.`,
-            );
-          }
-
-          return new lambda.ProvisionedConcurrencyConfig(
-            `${name}Provisioned`,
-            {
-              functionName: fn.name,
-              qualifier: fn.version,
-              provisionedConcurrentExecutions: concurrency.provisioned,
-            },
-            { parent },
-          );
-        },
-      );
-    }
-  }
-
-  /**
-   * The underlying [resources](/docs/components/#nodes) this component creates.
-   */
-  public get nodes() {
-    return {
-      /**
-       * The IAM Role the function will use.
-       */
-      role: this.role,
-      /**
-       * The AWS Lambda function.
-       */
-      function: this.function,
-      /**
-       * The CloudWatch Log Group the function logs are stored.
-       */
-      logGroup: this.logGroup,
-    };
-  }
-
-  /**
-   * The Lambda function URL if `url` is enabled.
-   */
-  public get url() {
-    return this.fnUrl.apply((url) => {
-      if (!url) {
-        throw new VisibleError(
-          `Function URL is not enabled. Enable it with "url: true".`,
-        );
-      }
-      return url.functionUrl;
-    });
-  }
-
-  /**
-   * The name of the Lambda function.
-   */
-  public get name() {
-    return this.function.name;
-  }
-
-  /**
-   * The ARN of the Lambda function.
-   */
-  public get arn() {
-    return this.function.arn;
-  }
-
-  /** @internal */
-  static fromDefinition(
-    name: string,
-    definition: Input<string | FunctionArgs>,
-    override: Pick<FunctionArgs, "description" | "permissions">,
-    argsTransform?: Transform<FunctionArgs>,
-    opts?: ComponentResourceOptions,
-  ) {
-    return output(definition).apply((definition) => {
-      if (typeof definition === "string") {
-        return new Function(
-          ...transform(
-            argsTransform,
-            name,
-            { handler: definition, ...override },
-            opts || {},
-          ),
-        );
-      } else if (definition.handler) {
-        return new Function(
-          ...transform(
-            argsTransform,
-            name,
-            {
-              ...definition,
-              ...override,
-              permissions: all([
-                definition.permissions,
-                override?.permissions,
-              ]).apply(([permissions, overridePermissions]) => [
-                ...(permissions ?? []),
-                ...(overridePermissions ?? []),
-              ]),
-            },
-            opts || {},
-          ),
-        );
-      }
-      throw new Error(`Invalid function definition for the "${name}" Function`);
-    });
-  }
-
-  /** @internal */
-  public getSSTLink() {
-    return {
-      properties: {
-        name: this.name,
-        url: this.fnUrl.apply((url) => url?.functionUrl ?? output(undefined)),
-      },
-      include: [
-        permission({
-          actions: ["lambda:InvokeFunction"],
-          resources: [this.function.arn],
-        }),
-      ],
-    };
-  }
->>>>>>> 3cedd3e9
 }
 
 const __pulumiType = "sst:aws:Function";
