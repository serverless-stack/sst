--- conflicted
+++ resolved
@@ -23,26 +23,15 @@
 import { physicalName } from "../naming.js";
 import { RETENTION } from "./logging.js";
 import {
-<<<<<<< HEAD
 	cloudwatch,
 	ecr,
 	getCallerIdentityOutput,
+	getPartitionOutput,
 	getRegionOutput,
 	iam,
 	lambda,
 	s3,
 	types,
-=======
-  cloudwatch,
-  ecr,
-  getCallerIdentityOutput,
-  getPartitionOutput,
-  getRegionOutput,
-  iam,
-  lambda,
-  s3,
-  types,
->>>>>>> 7efaab30
 } from "@pulumi/aws";
 import { Permission, permission } from "./permission.js";
 import { Vpc } from "./vpc.js";
@@ -203,7 +192,6 @@
 }
 
 export interface FunctionArgs {
-<<<<<<< HEAD
 	/**
 	 * Disable running this function [Live](/docs/live/) in `sst dev`.
 	 * @deprecated Use `dev` instead.
@@ -270,13 +258,14 @@
 	 * @example
 	 * ```js
 	 * {
-	 *   runtime: "nodejs18.x"
+	 *   runtime: "nodejs22.x"
 	 * }
 	 * ```
 	 */
 	runtime?: Input<
 		| "nodejs18.x"
 		| "nodejs20.x"
+		| "nodejs22.x"
 		| "provided.al2023"
 		| "python3.9"
 		| "python3.10"
@@ -1102,9 +1091,9 @@
 	 * }
 	 * ```
 	 */
-	vpc?: Input<
+	vpc?:
 		| Vpc
-		| {
+		| Input<{
 				/**
 				 * A list of VPC security group IDs.
 				 */
@@ -1118,8 +1107,7 @@
 				 * @deprecated Use `privateSubnets` instead.
 				 */
 				subnets?: Input<Input<string>[]>;
-		  }
-	>;
+		  }>;
 	/**
 	 * [Transform](/docs/components#transform) how this component creates its underlying
 	 * resources.
@@ -1146,950 +1134,6 @@
 	 * @internal
 	 */
 	_skipHint?: boolean;
-=======
-  /**
-   * Disable running this function [Live](/docs/live/) in `sst dev`.
-   * @deprecated Use `dev` instead.
-   * @default `true`
-   * @example
-   * ```js
-   * {
-   *   live: false
-   * }
-   * ```
-   */
-  live?: Input<false>;
-  /**
-   * Disable running this function [Live](/docs/live/) in `sst dev`.
-   * @default Live mode enabled in `sst dev`
-   * @example
-   * ```js
-   * {
-   *   dev: false
-   * }
-   * ```
-   */
-  dev?: Input<false>;
-  /**
-   * The name for the function.
-   *
-   * By default, the name is generated from the app name, stage name, and component name. This
-   * is displayed in the AWS Console for this function.
-   *
-   * :::caution
-   * To avoid the name from thrashing, you want to make sure that it includes the app and stage
-   * name.
-   * :::
-   *
-   * If you are going to set the name, you need to make sure:
-   * 1. It's unique across your app.
-   * 2. Uses the app and stage name, so it doesn't thrash when you deploy to different stages.
-   *
-   * Also, changing the name after your've deployed it once will create a new function and delete
-   * the old one.
-   *
-   * @example
-   * ```js
-   * {
-   *   name: `${$app.name}-${$app.stage}-my-function`
-   * }
-   * ```
-   */
-  name?: Input<string>;
-  /**
-   * A description for the function. This is displayed in the AWS Console.
-   * @example
-   * ```js
-   * {
-   *   description: "Handler function for my nightly cron job."
-   * }
-   * ```
-   */
-  description?: Input<string>;
-  /**
-   * The runtime environment for the function. Support for other runtimes is on our roadmap.
-   *
-   * @default `"nodejs20.x"`
-   * @example
-   * ```js
-   * {
-   *   runtime: "nodejs22.x"
-   * }
-   * ```
-   */
-  runtime?: Input<
-    | "nodejs18.x"
-    | "nodejs20.x"
-    | "nodejs22.x"
-    | "provided.al2023"
-    | "python3.9"
-    | "python3.10"
-    | "python3.11"
-    | "python3.12"
-  >;
-  /**
-   * Path to the source code directory for the function. By default, the handler is
-   * bundled with [esbuild](https://esbuild.github.io/). Use `bundle` to skip bundling.
-   *
-   * :::caution
-   * Use `bundle` only when you want to bundle the function yourself.
-   * :::
-   *
-   * If the `bundle` option is specified, the `handler` needs to be in the root of the bundle.
-   *
-   * @example
-   *
-   * Here, the entire `packages/functions/src` directory is zipped. And the handler is
-   * in the `src` directory.
-   *
-   * ```js
-   * {
-   *   bundle: "packages/functions/src",
-   *   handler: "index.handler"
-   * }
-   * ```
-   */
-  bundle?: Input<string>;
-  /**
-   * Path to the handler for the function with the format `{file}.{method}`.
-   *
-   * :::note
-   * You don't need to specify the file extension.
-   * :::
-   *
-   * The handler path is relative to the root your repo or the `sst.config.ts`.
-   *
-   * @example
-   *
-   * Here there is a file called `index.js` (or `.ts`) in the `packages/functions/src/`
-   * directory with an exported method called `handler`.
-   *
-   * ```js
-   * {
-   *   handler: "packages/functions/src/index.handler"
-   * }
-   * ```
-   *
-   * If `bundle` is specified, the handler needs to be in the root of the bundle directory.
-   *
-   * ```js
-   * {
-   *   bundle: "packages/functions/src",
-   *   handler: "index.handler"
-   * }
-   * ```
-   */
-  handler: Input<string>;
-  /**
-   * The maximum amount of time the function can run. The minimum timeout is 1 second and the maximum is 900 seconds or 15 minutes.
-   *
-   * :::note
-   * If a function is connected to another service, the request will time out based on the service's limits.
-   * :::
-   *
-   * While the maximum timeout is 15 minutes, if a function is connected to other services, it'll time out based on those limits. API Gateway for example has a timeout of 30 seconds. So even if the function has a timeout of 15 minutes, the API request will time out after 30 seconds.
-   *
-   * @default `"20 seconds"`
-   * @example
-   * ```js
-   * {
-   *   timeout: "900 seconds"
-   * }
-   * ```
-   */
-  timeout?: Input<DurationMinutes>;
-  /**
-   * The amount of memory allocated for the function. Takes values between 128 MB
-   * and 10240 MB in 1 MB increments.  The amount of memory affects the amount of
-   * virtual CPU available to the function.
-   *
-   * :::tip
-   * While functions with less memory are cheaper, larger functions can process faster.
-   * And might end up being more [cost effective](https://docs.aws.amazon.com/lambda/latest/operatorguide/computing-power.html).
-   * :::
-   *
-   * @default `"1024 MB"`
-   * @example
-   * ```js
-   * {
-   *   memory: "10240 MB"
-   * }
-   * ```
-   */
-  memory?: Input<Size>;
-  /**
-   * The amount of ephemeral storage allocated for the function. This sets the ephemeral
-   * storage of the lambda function (/tmp). Must be between "512 MB" and "10240 MB" ("10 GB")
-   * in 1 MB increments.
-   *
-   * @default `"512 MB"`
-   * @example
-   * ```js
-   * {
-   *   storage: "5 GB"
-   * }
-   * ```
-   */
-  storage?: Input<Size>;
-  /**
-   * Key-value pairs of values that are set as [Lambda environment variables](https://docs.aws.amazon.com/lambda/latest/dg/configuration-envvars.html).
-   * The keys need to:
-   * - Start with a letter
-   * - Be at least 2 characters long
-   * - Contain only letters, numbers, or underscores
-   *
-   * They can be accessed in your function using `process.env.<key>`.
-   *
-   * :::note
-   * The total size of the environment variables cannot exceed 4 KB.
-   * :::
-   *
-   * @example
-   *
-   * ```js
-   * {
-   *   environment: {
-   *     DEBUG: "true"
-   *   }
-   * }
-   * ```
-   */
-  environment?: Input<Record<string, Input<string>>>;
-  /**
-   * Permissions and the resources that the function needs to access. These permissions are
-   * used to create the function's IAM role.
-   *
-   * :::tip
-   * If you `link` the function to a resource, the permissions to access it are
-   * automatically added.
-   * :::
-   *
-   * @example
-   * Allow the function to read and write to an S3 bucket called `my-bucket`.
-   * ```js
-   * {
-   *   permissions: [
-   *     {
-   *       actions: ["s3:GetObject", "s3:PutObject"],
-   *       resources: ["arn:aws:s3:::my-bucket/*"]
-   *     },
-   *   ]
-   * }
-   * ```
-   *
-   * Allow the function to perform all actions on an S3 bucket called `my-bucket`.
-   *
-   * ```js
-   * {
-   *   permissions: [
-   *     {
-   *       actions: ["s3:*"],
-   *       resources: ["arn:aws:s3:::my-bucket/*"]
-   *     },
-   *   ]
-   * }
-   * ```
-   *
-   * Granting the function permissions to access all resources.
-   *
-   * ```js
-   * {
-   *   permissions: [
-   *     {
-   *       actions: ["*"],
-   *       resources: ["*"]
-   *     },
-   *   ]
-   * }
-   * ```
-   */
-  permissions?: Input<Prettify<FunctionPermissionArgs>[]>;
-  /**
-   * [Link resources](/docs/linking/) to your function. This will:
-   *
-   * 1. Grant the permissions needed to access the resources.
-   * 2. Allow you to access it in your function using the [SDK](/docs/reference/sdk/).
-   *
-   * @example
-   *
-   * Takes a list of components to link to the function.
-   *
-   * ```js
-   * {
-   *   link: [bucket, stripeKey]
-   * }
-   * ```
-   */
-  link?: Input<any[]>;
-  /**
-   * Enable streaming for the function.
-   *
-   * Streaming is only supported when using the function `url` is enabled and not when using it
-   * with API Gateway.
-   *
-   * You'll also need to [wrap your handler](https://docs.aws.amazon.com/lambda/latest/dg/configuration-response-streaming.html) with `awslambda.streamifyResponse` to enable streaming.
-   *
-   * :::note
-   * Streaming is currently not supported in `sst dev`.
-   * :::
-   *
-   * While `sst dev` doesn't support streaming, you can use the
-   * [`lambda-stream`](https://github.com/astuyve/lambda-stream) package to test locally.
-   *
-   * Check out the [AWS Lambda streaming example](/docs/examples/#aws-lambda-streaming) for more
-   * details.
-   *
-   * @default `false`
-   * @example
-   * ```js
-   * {
-   *   streaming: true
-   * }
-   * ```
-   */
-  streaming?: Input<boolean>;
-  /**
-   * @internal
-   */
-  injections?: Input<string[]>;
-  /**
-   * Configure the function logs in CloudWatch. Or pass in `false` to disable writing logs.
-   * @default `{retention: "1 month", format: "text"}`
-   * @example
-   * ```js
-   * {
-   *   logging: false
-   * }
-   * ```
-   * When set to `false`, the function is not given permissions to write to CloudWatch.
-   * Logs.
-   */
-  logging?: Input<
-    | false
-    | {
-        /**
-         * The duration the function logs are kept in CloudWatch.
-         *
-         * Not application when an existing log group is provided.
-         *
-         * @default `1 month`
-         * @example
-         * ```js
-         * {
-         *   logging: {
-         *     retention: "forever"
-         *   }
-         * }
-         * ```
-         */
-        retention?: Input<keyof typeof RETENTION>;
-        /**
-         * Assigns the given CloudWatch log group name to the function. This allows you to pass in a previously created log group.
-         *
-         * By default, the function creates a new log group when it's created.
-         *
-         * @default Creates a log group
-         * @example
-         * ```js
-         * {
-         *   logging: {
-         *     logGroup: "/existing/log-group"
-         *   }
-         * }
-         * ```
-         */
-        logGroup?: Input<string>;
-        /**
-         * The [log format](https://docs.aws.amazon.com/lambda/latest/dg/monitoring-cloudwatchlogs-advanced.html)
-         * of the Lambda function.
-         * @default `"text"`
-         * @example
-         * ```js
-         * {
-         *   logging: {
-         *     format: "json"
-         *   }
-         * }
-         * ```
-         */
-        format?: Input<"text" | "json">;
-      }
-  >;
-  /**
-   * The [architecture](https://docs.aws.amazon.com/lambda/latest/dg/foundation-arch.html)
-   * of the Lambda function.
-   *
-   * @default `"x86_64"`
-   * @example
-   * ```js
-   * {
-   *   architecture: "arm64"
-   * }
-   * ```
-   */
-  architecture?: Input<"x86_64" | "arm64">;
-  /**
-   * Assigns the given IAM role ARN to the function. This allows you to pass in a previously created role.
-   *
-   * :::caution
-   * When you pass in a role, the function will not update it if you add `permissions` or `link` resources.
-   * :::
-   *
-   * By default, the function creates a new IAM role when it's created. It'll update this role if you add `permissions` or `link` resources.
-   *
-   * However, if you pass in a role, you'll need to update it manually if you add `permissions` or `link` resources.
-   *
-   * @default Creates a new role
-   * @example
-   * ```js
-   * {
-   *   role: "arn:aws:iam::123456789012:role/my-role"
-   * }
-   * ```
-   */
-  role?: Input<string>;
-  /**
-   * Enable [Lambda function URLs](https://docs.aws.amazon.com/lambda/latest/dg/lambda-urls.html).
-   * These are dedicated endpoints for your Lambda functions.
-   * @default `false`
-   * @example
-   * Enable it with the default options.
-   * ```js
-   * {
-   *   url: true
-   * }
-   * ```
-   *
-   * Configure the authorization and CORS settings for the endpoint.
-   * ```js
-   * {
-   *   url: {
-   *     authorization: "iam",
-   *     cors: {
-   *       allowOrigins: ['https://example.com']
-   *     }
-   *   }
-   * }
-   * ```
-   */
-  url?: Input<
-    | boolean
-    | {
-        /**
-         * The authorization used for the function URL. Supports [IAM authorization](https://docs.aws.amazon.com/lambda/latest/dg/urls-auth.html).
-         * @default `"none"`
-         * @example
-         * ```js
-         * {
-         *   url: {
-         *     authorization: "iam"
-         *   }
-         * }
-         * ```
-         */
-        authorization?: Input<"none" | "iam">;
-        /**
-         * Customize the CORS (Cross-origin resource sharing) settings for the function URL.
-         * @default `true`
-         * @example
-         * Disable CORS.
-         * ```js
-         * {
-         *   url: {
-         *     cors: false
-         *   }
-         * }
-         * ```
-         * Only enable the `GET` and `POST` methods for `https://example.com`.
-         * ```js
-         * {
-         *   url: {
-         *     cors: {
-         *       allowMethods: ["GET", "POST"],
-         *       allowOrigins: ["https://example.com"]
-         *     }
-         *   }
-         * }
-         * ```
-         */
-        cors?: Input<boolean | Prettify<FunctionUrlCorsArgs>>;
-      }
-  >;
-  /**
-   * Configure how your function is bundled.
-   *
-   * By default, SST will bundle your function
-   * code using [esbuild](https://esbuild.github.io/). This tree shakes your code to
-   * only include what's used; reducing the size of your function package and improving
-   * cold starts.
-   */
-  nodejs?: Input<{
-    /**
-     * Point to a file that exports a list of esbuild plugins to use.
-     *
-     * @example
-     * ```js
-     * {
-     *   nodejs: {
-     *     plugins: "./plugins.mjs"
-     *   }
-     * }
-     * ```
-     *
-     * The path is relative to the location of the `sst.config.ts`.
-     *
-     * ```js title="plugins.mjs"
-     * import { somePlugin } from "some-plugin";
-     *
-     * export default [
-     *   somePlugin()
-     * ];
-     * ```
-     *
-     * You'll also need to install the npm package of the plugin.
-     */
-    plugins?: Input<string>;
-    /**
-     * Configure additional esbuild loaders for other file extensions. This is useful
-     * when your code is importing non-JS files like `.png`, `.css`, etc.
-     *
-     * @example
-     * ```js
-     * {
-     *   nodejs: {
-     *     loader: {
-     *      ".png": "file"
-     *     }
-     *   }
-     * }
-     * ```
-     */
-    loader?: Input<Record<string, Loader>>;
-    /**
-     * Dependencies that need to be excluded from the function package.
-     *
-     * Certain npm packages cannot be bundled using esbuild. This allows you to exclude them
-     * from the bundle. Instead they'll be moved into a `node_modules/` directory in the
-     * function package.
-     *
-     * :::tip
-     * If esbuild is giving you an error about a package, try adding it to the `install` list.
-     * :::
-     *
-     * This will allow your functions to be able to use these dependencies when deployed. They
-     * just won't be tree shaken. You however still need to have them in your `package.json`.
-     *
-     * :::caution
-     * Packages listed here still need to be in your `package.json`.
-     * :::
-     *
-     * Esbuild will ignore them while traversing the imports in your code. So these are the
-     * **package names as seen in the imports**. It also works on packages that are not directly
-     * imported by your code.
-     *
-     * @example
-     * ```js
-     * {
-     *   nodejs: {
-     *     install: ["pg"]
-     *   }
-     * }
-     * ```
-     */
-    install?: Input<string[]>;
-    /**
-     * Use this to insert a string at the beginning of the generated JS file.
-     *
-     * @example
-     * ```js
-     * {
-     *   nodejs: {
-     *     banner: "console.log('Function starting')"
-     *   }
-     * }
-     * ```
-     */
-    banner?: Input<string>;
-    /**
-     * This allows you to customize esbuild config that is used.
-     *
-     * :::tip
-     * Check out the _JS tab_ in the code snippets in the esbuild docs for the
-     * [`BuildOptions`](https://esbuild.github.io/api/#build).
-     * :::
-     */
-    esbuild?: Input<BuildOptions>;
-    /**
-     * Disable if the function code is minified when bundled.
-     *
-     * @default `true`
-     *
-     * @example
-     * ```js
-     * {
-     *   nodejs: {
-     *     minify: false
-     *   }
-     * }
-     * ```
-     */
-    minify?: Input<boolean>;
-    /**
-     * Configure the format of the generated JS code; ESM or CommonJS.
-     *
-     * @default `"esm"`
-     *
-     * @example
-     * ```js
-     * {
-     *   nodejs: {
-     *     format: "cjs"
-     *   }
-     * }
-     * ```
-     */
-    format?: Input<"cjs" | "esm">;
-    /**
-     * Configure if source maps are added to the function bundle when **deployed**. Since they
-     * increase payload size and potentially cold starts, they are not added by default.
-     * However, they are always generated during `sst dev`.
-     *
-     * :::tip[SST Console]
-     * For the [Console](/docs/console/), source maps are always generated and uploaded
-     * to your bootstrap bucket. These are then downloaded and used to display
-     * Issues in the console.
-     * :::
-     *
-     * @default `false`
-     *
-     * @example
-     * ```js
-     * {
-     *   nodejs: {
-     *     sourcemap: true
-     *   }
-     * }
-     * ```
-     */
-    sourcemap?: Input<boolean>;
-    /**
-     * If enabled, modules that are dynamically imported will be bundled in their own files
-     * with common dependencies placed in shared chunks. This can help reduce cold starts
-     * as your function grows in size.
-     *
-     * @default `false`
-     *
-     * @example
-     * ```js
-     * {
-     *   nodejs: {
-     *     splitting: true
-     *   }
-     * }
-     * ```
-     */
-    splitting?: Input<boolean>;
-  }>;
-  /**
-   * Configure your python function.
-   *
-   * By default, SST will package all files in the same directory as the `handler` file.
-   * This means that you need to your handler file be the root of all files that need to be
-   * included in the function package. The only exception to this is a parent `pyproject.toml`
-   * file. SST will look for this file by finding the closest parent directory that contains
-   * a `pyproject.toml` file.
-   *
-   * @example
-   * ```markdown
-   * project-root/
-   * ├── functions/
-   * │   ├── pyproject.toml
-   * │   ├── handler.py
-   * │   └── utils.py
-   * └── sst.config.ts
-   * ```
-   */
-  python?: Input<{
-    /**
-     * Whether to deploy the function to the container runtime. You should use this
-     * if you are deploying a function that needs native dependencies, is large,
-     * or if you need to customize some runtime configuration.
-     * @default `false`
-     * @example
-     * ```ts
-     * {
-     *   python: {
-     *     container: true
-     *   }
-     * }
-     * ```
-     */
-    container?: Input<boolean>;
-  }>;
-  /**
-   * Add additional files to copy into the function package. Takes a list of objects
-   * with `from` and `to` paths. These will be copied over before the function package
-   * is zipped up.
-   *
-   * @example
-   *
-   * Copying over a single file from the `src` directory to the `src/` directory of the
-   * function package.
-   *
-   * ```js
-   * {
-   *   copyFiles: [{ from: "src/index.js" }]
-   * }
-   * ```
-   *
-   * Copying over a single file from the `src` directory to the `core/src` directory in
-   * the function package.
-   *
-   * ```js
-   * {
-   *   copyFiles: [{ from: "src/index.js", to: "core/src/index.js" }]
-   * }
-   * ```
-   *
-   * Copying over a couple of files.
-   *
-   * ```js
-   * {
-   *   copyFiles: [
-   *     { from: "src/this.js", to: "core/src/this.js" },
-   *     { from: "src/that.js", to: "core/src/that.js" }
-   *   ]
-   * }
-   * ```
-   */
-  copyFiles?: Input<
-    {
-      /**
-       * Source path relative to the `sst.config.ts`.
-       */
-      from: Input<string>;
-      /**
-       * Destination path relative to function root in the package. By default, it
-       * creates the same directory structure as the `from` path and copies the file.
-       *
-       * @default The `from` path in the function package
-       */
-      to?: Input<string>;
-    }[]
-  >;
-  /**
-   * Configure the concurrency settings for the function.
-   *
-   * @default No concurrency settings set
-   * @example
-   * ```js
-   * {
-   *   concurrency: {
-   *     provisioned: 10,
-   *     reserved: 50
-   *   }
-   * }
-   * ```
-   */
-  concurrency?: Input<{
-    /**
-     * Provisioned concurrency ensures a specific number of Lambda instances are always
-     * ready to handle requests, reducing cold start times. Enabling this will incur
-     * extra charges.
-     *
-     * :::note
-     * Enabling provisioned concurrency will incur extra charges.
-     * :::
-     *
-     * Note that `versioning` needs to be enabled for provisioned concurrency.
-     *
-     * @default No provisioned concurrency
-     * @example
-     * ```js
-     * {
-     *   concurrency: {
-     *     provisioned: 10
-     *   }
-     * }
-     * ```
-     */
-    provisioned?: Input<number>;
-    /**
-     * Reserved concurrency limits the maximum number of concurrent executions for a
-     * function, ensuring critical functions always have capacity. It does not incur
-     * extra charges.
-     *
-     * :::note
-     * Setting this to `0` will disable the function from being triggered.
-     * :::
-     *
-     * @default No reserved concurrency
-     * @example
-     * ```js
-     * {
-     *   concurrency: {
-     *     reserved: 50
-     *   }
-     * }
-     * ```
-     */
-    reserved?: Input<number>;
-  }>;
-  /**
-   * Enable versioning for the function.
-   *
-   * @default `false`
-   * @example
-   * ```js
-   * {
-   *   versioning: true
-   * }
-   * ```
-   */
-  versioning?: Input<boolean>;
-  /**
-   * A list of Lambda layer ARNs to add to the function.
-   *
-   * :::note
-   * Layers are only added when the function is deployed.
-   * :::
-   *
-   * These are only added when the function is deployed. In `sst dev`, your functions are run
-   * locally, so the layers are not used. Instead you should use a local version of what's
-   * in the layer.
-   *
-   * @example
-   * ```js
-   * {
-   *   layers: ["arn:aws:lambda:us-east-1:123456789012:layer:my-layer:1"]
-   * }
-   * ```
-   */
-  layers?: Input<Input<string>[]>;
-  /**
-   * Mount an EFS file system to the function.
-   *
-   * @example
-   * Create an EFS file system.
-   *
-   * ```ts title="sst.config.ts"
-   * const vpc = new sst.aws.Vpc("MyVpc");
-   * const fileSystem = new sst.aws.Efs("MyFileSystem", { vpc });
-   * ```
-   *
-   * And pass it in.
-   *
-   * ```js
-   * {
-   *   volume: {
-   *     efs: fileSystem
-   *   }
-   * }
-   * ```
-   *
-   * By default, the file system will be mounted to `/mnt/efs`. You can change this by
-   * passing in the `path` property.
-   *
-   * ```js
-   * {
-   *   volume: {
-   *     efs: fileSystem,
-   *     path: "/mnt/my-files"
-   *   }
-   * }
-   * ```
-   *
-   * To use an existing EFS, you can pass in an EFS access point ARN.
-   *
-   * ```js
-   * {
-   *   volume: {
-   *     efs: "arn:aws:elasticfilesystem:us-east-1:123456789012:access-point/fsap-12345678",
-   *   }
-   * }
-   * ```
-   */
-  volume?: Input<{
-    /**
-     * The EFS file system to mount. Or an EFS access point ARN.
-     */
-    efs: Input<Efs | string>;
-    /**
-     * The path to mount the volume.
-     * @default `"/mnt/efs"`
-     */
-    path?: Input<string>;
-  }>;
-  /**
-   * A list of tags to add to the function.
-   *
-   * @example
-   * ```js
-   * {
-   *   tags: {
-   *     "my-tag": "my-value"
-   *   }
-   * }
-   * ```
-   */
-  tags?: Input<Record<string, Input<string>>>;
-  /**
-   * Configure the function to connect to private subnets in a virtual private cloud or VPC. This allows your function to access private resources.
-   *
-   * @example
-   * ```js
-   * {
-   *   vpc: {
-   *     privateSubnets: ["subnet-0b6a2b73896dc8c4c", "subnet-021389ebee680c2f0"]
-   *     securityGroups: ["sg-0399348378a4c256c"],
-   *   }
-   * }
-   * ```
-   */
-  vpc?:
-    | Vpc
-    | Input<{
-        /**
-         * A list of VPC security group IDs.
-         */
-        securityGroups: Input<Input<string>[]>;
-        /**
-         * A list of VPC subnet IDs.
-         */
-        privateSubnets: Input<Input<string>[]>;
-        /**
-         * A list of VPC subnet IDs.
-         * @deprecated Use `privateSubnets` instead.
-         */
-        subnets?: Input<Input<string>[]>;
-      }>;
-  /**
-   * [Transform](/docs/components#transform) how this component creates its underlying
-   * resources.
-   */
-  transform?: {
-    /**
-     * Transform the Lambda Function resource.
-     */
-    function?: Transform<lambda.FunctionArgs>;
-    /**
-     * Transform the IAM Role resource.
-     */
-    role?: Transform<iam.RoleArgs>;
-    /**
-     * Transform the CloudWatch LogGroup resource.
-     */
-    logGroup?: Transform<cloudwatch.LogGroupArgs>;
-  };
-  /**
-   * @internal
-   */
-  _skipMetadata?: boolean;
-  /**
-   * @internal
-   */
-  _skipHint?: boolean;
->>>>>>> 7efaab30
 }
 
 /**
@@ -2188,7 +1232,6 @@
  * Or override it entirely by passing in your own function `bundle`.
  */
 export class Function extends Component implements Link.Linkable {
-<<<<<<< HEAD
 	private function: Output<lambda.Function>;
 	private role: iam.Role;
 	private logGroup: Output<cloudwatch.LogGroup | undefined>;
@@ -2214,7 +1257,8 @@
 		const isContainer = all([args.python, dev]).apply(
 			([python, dev]) => !dev && (python?.container ?? false),
 		);
-		const region = normalizeRegion();
+		const partition = getPartitionOutput({}, opts).partition;
+		const region = getRegionOutput({}, opts).name;
 		const bootstrapData = region.apply((region) => bootstrap.forRegion(region));
 		const injections = normalizeInjections();
 		const runtime = normalizeRuntime();
@@ -2317,10 +1361,6 @@
 			);
 		}
 
-		function normalizeRegion() {
-			return getRegionOutput(undefined, { parent }).name;
-		}
-
 		function normalizeInjections() {
 			return output(args.injections).apply((injections) => injections ?? []);
 		}
@@ -2343,8 +1383,7 @@
 				dev,
 				bootstrapData,
 				Function.encryptionKey().base64,
-				args.bundle,
-			]).apply(([environment, dev, bootstrap, key, bundle]) => {
+			]).apply(([environment, dev, bootstrap, key]) => {
 				const result = environment ?? {};
 				result.SST_RESOURCE_App = JSON.stringify({
 					name: $app.name,
@@ -2459,25 +1498,26 @@
 			// "vpc" is undefined
 			if (!args.vpc) return;
 
+			// "vpc" is a Vpc component
+			if (args.vpc instanceof Vpc) {
+				const result = {
+					privateSubnets: args.vpc.privateSubnets,
+					securityGroups: args.vpc.securityGroups,
+				};
+				return all([
+					args.vpc.nodes.natGateways,
+					args.vpc.nodes.natInstances,
+				]).apply(([natGateways, natInstances]) => {
+					if (natGateways.length === 0 && natInstances.length === 0) {
+						throw new VisibleError(
+							`Functions that are running in a VPC need a NAT gateway. Enable it by setting "nat" on the "sst.aws.Vpc" component.`,
+						);
+					}
+					return result;
+				});
+			}
+
 			return output(args.vpc).apply((vpc) => {
-				// "vpc" is a Vpc component
-				if (vpc instanceof Vpc) {
-					const result = {
-						privateSubnets: vpc.privateSubnets,
-						securityGroups: vpc.securityGroups,
-					};
-					return all([vpc.nodes.natGateways, vpc.nodes.natInstances]).apply(
-						([natGateways, natInstances]) => {
-							if (natGateways.length === 0 && natInstances.length === 0) {
-								throw new VisibleError(
-									`Functions that are running in a VPC need a NAT gateway. Enable it by setting "nat" on the "sst.aws.Vpc" component.`,
-								);
-							}
-							return result;
-						},
-					);
-				}
-
 				// "vpc" is object
 				if (vpc.subnets) {
 					throw new VisibleError(
@@ -2673,8 +1713,8 @@
 										{
 											actions: ["s3:*"],
 											resources: [
-												interpolate`arn:aws:s3:::${bootstrapData.asset}`,
-												interpolate`arn:aws:s3:::${bootstrapData.asset}/*`,
+												interpolate`arn:${partition}:s3:::${bootstrapData.asset}`,
+												interpolate`arn:${partition}:s3:::${bootstrapData.asset}/*`,
 											],
 										},
 									]
@@ -2704,8 +1744,8 @@
 												{
 													type: "AWS",
 													identifiers: [
-														interpolate`arn:aws:iam::${
-															getCallerIdentityOutput().accountId
+														interpolate`arn:${partition}:iam::${
+															getCallerIdentityOutput({}, opts).accountId
 														}:root`,
 													],
 												},
@@ -2721,12 +1761,12 @@
 						managedPolicyArns: logging.apply((logging) => [
 							...(logging
 								? [
-										"arn:aws:iam::aws:policy/service-role/AWSLambdaBasicExecutionRole",
+										interpolate`arn:${partition}:iam::aws:policy/service-role/AWSLambdaBasicExecutionRole`,
 									]
 								: []),
 							...(vpc
 								? [
-										"arn:aws:iam::aws:policy/service-role/AWSLambdaVPCAccessExecutionRole",
+										interpolate`arn:${partition}:iam::aws:policy/service-role/AWSLambdaVPCAccessExecutionRole`,
 									]
 								: []),
 						]),
@@ -2887,7 +1927,7 @@
 
 					// Calculate hash of the zip file
 					const hash = crypto.createHash("sha256");
-					hash.update(await fs.promises.readFile(zipPath));
+					hash.update(await fs.promises.readFile(zipPath, "utf-8"));
 					const hashValue = hash.digest("hex");
 					const assetBucket = region.apply((region) =>
 						bootstrap.forRegion(region).then((d) => d.asset),
@@ -3201,1020 +2241,6 @@
 			],
 		};
 	}
-=======
-  private function: Output<lambda.Function>;
-  private role: iam.Role;
-  private logGroup: Output<cloudwatch.LogGroup | undefined>;
-  private fnUrl: Output<lambda.FunctionUrl | undefined>;
-  private missingSourcemap?: boolean;
-
-  private static readonly encryptionKey = lazy(
-    () =>
-      new RandomBytes("LambdaEncryptionKey", {
-        length: 32,
-      }),
-  );
-
-  constructor(
-    name: string,
-    args: FunctionArgs,
-    opts?: ComponentResourceOptions,
-  ) {
-    super(__pulumiType, name, args, opts);
-
-    const parent = this;
-    const dev = normalizeDev();
-    const isContainer = all([args.python, dev]).apply(
-      ([python, dev]) => !dev && (python?.container ?? false),
-    );
-    const partition = getPartitionOutput({}, opts).partition;
-    const region = getRegionOutput({}, opts).name;
-    const bootstrapData = region.apply((region) => bootstrap.forRegion(region));
-    const injections = normalizeInjections();
-    const runtime = normalizeRuntime();
-    const timeout = normalizeTimeout();
-    const memory = normalizeMemory();
-    const storage = output(args.storage).apply((v) => v ?? "512 MB");
-    const architecture = output(args.architecture).apply((v) => v ?? "x86_64");
-    const environment = normalizeEnvironment();
-    const streaming = normalizeStreaming();
-    const logging = normalizeLogging();
-    const volume = normalizeVolume();
-    const url = normalizeUrl();
-    const copyFiles = normalizeCopyFiles();
-    const vpc = normalizeVpc();
-
-    const linkData = buildLinkData();
-    const linkPermissions = buildLinkPermissions();
-    const { bundle, handler: handler0, sourcemaps } = buildHandler();
-    const { handler, wrapper } = buildHandlerWrapper();
-    const role = createRole();
-    const imageAsset = createImageAsset();
-    const logGroup = createLogGroup();
-    const zipAsset = createZipAsset();
-    const fn = createFunction();
-    const fnUrl = createUrl();
-    createProvisioned();
-
-    const links = linkData.apply((input) => input.map((item) => item.name));
-
-    this.function = fn;
-    this.role = role;
-    this.logGroup = logGroup;
-    this.fnUrl = fnUrl;
-
-    const buildInput = output({
-      functionID: name,
-      handler: args.handler,
-      bundle: args.bundle,
-      logGroup: logGroup.apply((l) => l?.name),
-      encryptionKey: Function.encryptionKey().base64,
-      runtime,
-      links: output(linkData).apply((input) =>
-        Object.fromEntries(input.map((item) => [item.name, item.properties])),
-      ),
-      copyFiles,
-      properties: output({ nodejs: args.nodejs, python: args.python }).apply(
-        (val) => ({
-          ...(val.nodejs || val.python),
-          architecture,
-        }),
-      ),
-      dev,
-    });
-
-    buildInput.apply(async (input) => {
-      if (!input.dev) return;
-      await rpc.call("Runtime.AddTarget", input);
-    });
-
-    this.registerOutputs({
-      _live: unsecret(
-        output(dev).apply((dev) => {
-          if (!dev) return undefined;
-          return all([
-            name,
-            links,
-            args.handler,
-            args.bundle,
-            args.runtime,
-            args.nodejs,
-            copyFiles,
-          ]).apply(
-            ([name, links, handler, bundle, runtime, nodejs, copyFiles]) => {
-              return {
-                functionID: name,
-                links,
-                handler: handler,
-                bundle: bundle,
-                runtime: runtime || "nodejs20.x",
-                copyFiles,
-                properties: nodejs,
-              };
-            },
-          );
-        }),
-      ),
-      _metadata: {
-        handler: args.handler,
-        internal: args._skipMetadata,
-        dev: dev,
-      },
-      _hint: args._skipHint
-        ? undefined
-        : fnUrl.apply((fnUrl) => fnUrl?.functionUrl),
-    });
-
-    function normalizeDev() {
-      return all([args.dev, args.live]).apply(
-        ([d, l]) => $dev && d !== false && l !== false,
-      );
-    }
-
-    function normalizeInjections() {
-      return output(args.injections).apply((injections) => injections ?? []);
-    }
-
-    function normalizeRuntime() {
-      return all([args.runtime]).apply(([v]) => v ?? "nodejs20.x");
-    }
-
-    function normalizeTimeout() {
-      return output(args.timeout).apply((timeout) => timeout ?? "20 seconds");
-    }
-
-    function normalizeMemory() {
-      return output(args.memory).apply((memory) => memory ?? "1024 MB");
-    }
-
-    function normalizeEnvironment() {
-      return all([
-        args.environment,
-        dev,
-        bootstrapData,
-        Function.encryptionKey().base64,
-      ]).apply(([environment, dev, bootstrap, key]) => {
-        const result = environment ?? {};
-        result.SST_RESOURCE_App = JSON.stringify({
-          name: $app.name,
-          stage: $app.stage,
-        });
-        result.SST_KEY = key;
-        result.SST_KEY_FILE = "resource.enc";
-        if (dev) {
-          result.SST_REGION = process.env.SST_AWS_REGION!;
-          result.SST_APPSYNC_HTTP = process.env.SST_APPSYNC_HTTP!;
-          result.SST_APPSYNC_REALTIME = process.env.SST_APPSYNC_REALTIME!;
-          result.SST_FUNCTION_ID = name;
-          result.SST_APP = $app.name;
-          result.SST_STAGE = $app.stage;
-          result.SST_ASSET_BUCKET = bootstrap.asset;
-          if (process.env.SST_FUNCTION_TIMEOUT) {
-            result.SST_FUNCTION_TIMEOUT = process.env.SST_FUNCTION_TIMEOUT;
-          }
-        }
-        return result;
-      });
-    }
-
-    function normalizeStreaming() {
-      return output(args.streaming).apply((streaming) => streaming ?? false);
-    }
-
-    function normalizeLogging() {
-      return output(args.logging).apply((logging) => {
-        if (logging === false) return undefined;
-
-        if (logging?.retention && logging?.logGroup) {
-          throw new VisibleError(
-            `Cannot set both "logging.retention" and "logging.logGroup"`,
-          );
-        }
-
-        return {
-          logGroup: logging?.logGroup,
-          retention: logging?.retention ?? "1 month",
-          format: logging?.format ?? "text",
-        };
-      });
-    }
-
-    function normalizeVolume() {
-      if (!args.volume) return;
-
-      return output(args.volume).apply((volume) => ({
-        efs:
-          volume.efs instanceof Efs
-            ? volume.efs.nodes.accessPoint.arn
-            : output(volume.efs),
-        path: volume.path ?? "/mnt/efs",
-      }));
-    }
-
-    function normalizeUrl() {
-      return output(args.url).apply((url) => {
-        if (url === false || url === undefined) return;
-        if (url === true) {
-          url = {};
-        }
-
-        // normalize authorization
-        const defaultAuthorization = "none" as const;
-        const authorization = url.authorization ?? defaultAuthorization;
-
-        // normalize cors
-        const defaultCors: types.input.lambda.FunctionUrlCors = {
-          allowHeaders: ["*"],
-          allowMethods: ["*"],
-          allowOrigins: ["*"],
-        };
-        const cors =
-          url.cors === false
-            ? undefined
-            : url.cors === true || url.cors === undefined
-              ? defaultCors
-              : {
-                  ...defaultCors,
-                  ...url.cors,
-                  maxAge: url.cors.maxAge && toSeconds(url.cors.maxAge),
-                };
-
-        return { authorization, cors };
-      });
-    }
-
-    function normalizeCopyFiles() {
-      return output(args.copyFiles ?? []).apply((copyFiles) =>
-        Promise.all(
-          copyFiles.map(async (entry) => {
-            const from = path.join($cli.paths.root, entry.from);
-            const to = entry.to || entry.from;
-            if (path.isAbsolute(to)) {
-              throw new VisibleError(
-                `Copy destination path "${to}" must be relative`,
-              );
-            }
-
-            const stats = await fs.promises.stat(from);
-            const isDir = stats.isDirectory();
-
-            return { from, to, isDir };
-          }),
-        ),
-      );
-    }
-
-    function normalizeVpc() {
-      // "vpc" is undefined
-      if (!args.vpc) return;
-
-      // "vpc" is a Vpc component
-      if (args.vpc instanceof Vpc) {
-        const result = {
-          privateSubnets: args.vpc.privateSubnets,
-          securityGroups: args.vpc.securityGroups,
-        };
-        return all([
-          args.vpc.nodes.natGateways,
-          args.vpc.nodes.natInstances,
-        ]).apply(([natGateways, natInstances]) => {
-          if (natGateways.length === 0 && natInstances.length === 0) {
-            throw new VisibleError(
-              `Functions that are running in a VPC need a NAT gateway. Enable it by setting "nat" on the "sst.aws.Vpc" component.`,
-            );
-          }
-          return result;
-        });
-      }
-
-      return output(args.vpc).apply((vpc) => {
-        // "vpc" is object
-        if (vpc.subnets) {
-          throw new VisibleError(
-            `The "vpc.subnets" property has been renamed to "vpc.privateSubnets". Update your code to use "vpc.privateSubnets" instead.`,
-          );
-        }
-
-        return vpc;
-      });
-    }
-
-    function buildLinkData() {
-      return output(args.link || []).apply((links) => Link.build(links));
-    }
-
-    function buildLinkPermissions() {
-      return Link.getInclude<Permission>("aws.permission", args.link);
-    }
-
-    function buildHandler() {
-      return all([runtime, dev]).apply(([runtime, dev]) => {
-        if (dev) {
-          return {
-            handler: "bootstrap",
-            bundle: path.join($cli.paths.platform, "dist", "bridge"),
-          };
-        }
-
-        if (runtime.startsWith("python")) {
-          const buildResult = all([args, isContainer, linkData]).apply(
-            async ([args, isContainer, linkData]) => {
-              if (isContainer) {
-                const result = await buildPythonContainer(name, {
-                  ...args,
-                  links: linkData,
-                });
-                if (result.type === "error") {
-                  throw new VisibleError(
-                    `Failed to build function "${args.handler}": ` +
-                      result.errors.join("\n").trim(),
-                  );
-                }
-                return result;
-              }
-              const result = await buildPython(name, {
-                ...args,
-                links: linkData,
-              });
-              if (result.type === "error") {
-                throw new VisibleError(
-                  `Failed to build function "${args.handler}": ` +
-                    result.errors.join("\n").trim(),
-                );
-              }
-              return result;
-            },
-          );
-
-          return {
-            handler: buildResult.handler,
-            bundle: buildResult.out,
-          };
-        }
-
-        const buildResult = buildInput.apply(async (input) => {
-          const result = await rpc.call<{
-            handler: string;
-            out: string;
-            errors: string[];
-            sourcemaps: string[];
-          }>("Runtime.Build", input);
-          if (result.errors.length > 0) {
-            throw new Error(result.errors.join("\n"));
-          }
-          return result;
-        });
-        return {
-          handler: buildResult.handler,
-          bundle: buildResult.out,
-          sourcemaps: buildResult.sourcemaps,
-        };
-      });
-    }
-
-    function buildHandlerWrapper() {
-      const ret = all([
-        dev,
-        bundle,
-        handler0,
-        linkData,
-        streaming,
-        injections,
-        runtime,
-      ]).apply(
-        async ([
-          dev,
-          bundle,
-          handler,
-          linkData,
-          streaming,
-          injections,
-          runtime,
-        ]) => {
-          if (dev) return { handler };
-          if (!runtime.startsWith("nodejs")) {
-            return { handler };
-          }
-
-          const hasUserInjections = injections.length > 0;
-
-          if (!hasUserInjections) return { handler };
-
-          const parsed = path.posix.parse(handler);
-          const handlerDir = parsed.dir;
-          const oldHandlerFileName = parsed.name;
-          const oldHandlerFunction = parsed.ext.replace(/^\./, "");
-          const newHandlerFileName = "server-index";
-          const newHandlerFunction = "handler";
-
-          // Validate handler file exists
-          const newHandlerFileExt = [".js", ".mjs", ".cjs"].find((ext) =>
-            fs.existsSync(
-              path.join(bundle!, handlerDir, oldHandlerFileName + ext),
-            ),
-          );
-          if (!newHandlerFileExt) {
-            throw new VisibleError(
-              `Could not find handler file "${handler}" for function "${name}"`,
-            );
-          }
-
-          const split = injections.reduce(
-            (acc, item) => {
-              if (item.startsWith("outer:")) {
-                acc.outer.push(item.substring("outer:".length));
-                return acc;
-              }
-              acc.inner.push(item);
-              return acc;
-            },
-            { outer: [] as string[], inner: [] as string[] },
-          );
-
-          return {
-            handler: path.posix.join(
-              handlerDir,
-              `${newHandlerFileName}.${newHandlerFunction}`,
-            ),
-            wrapper: {
-              name: path.posix.join(handlerDir, `${newHandlerFileName}.mjs`),
-              content: streaming
-                ? [
-                    ...split.outer,
-                    `export const ${newHandlerFunction} = awslambda.streamifyResponse(async (event, responseStream, context) => {`,
-                    ...split.inner,
-                    `  const { ${oldHandlerFunction}: rawHandler} = await import("./${oldHandlerFileName}${newHandlerFileExt}");`,
-                    `  return rawHandler(event, responseStream, context);`,
-                    `});`,
-                  ].join("\n")
-                : [
-                    ...split.outer,
-                    `export const ${newHandlerFunction} = async (event, context) => {`,
-                    ...split.inner,
-                    `  const { ${oldHandlerFunction}: rawHandler} = await import("./${oldHandlerFileName}${newHandlerFileExt}");`,
-                    `  return rawHandler(event, context);`,
-                    `};`,
-                  ].join("\n"),
-            },
-          };
-        },
-      );
-      return {
-        handler: ret.handler,
-        wrapper: ret.wrapper,
-      };
-    }
-
-    function createRole() {
-      if (args.role) {
-        return iam.Role.get(
-          `${name}Role`,
-          output(args.role).apply(parseRoleArn).roleName,
-          {},
-          { parent },
-        );
-      }
-
-      const policy = all([args.permissions || [], linkPermissions, dev]).apply(
-        ([argsPermissions, linkPermissions, dev]) =>
-          iam.getPolicyDocumentOutput({
-            statements: [
-              ...argsPermissions,
-              ...linkPermissions.map((item) => ({
-                actions: item.actions,
-                resources: item.resources,
-              })),
-              ...(dev
-                ? [
-                    {
-                      actions: ["appsync:*"],
-                      resources: ["*"],
-                    },
-                    {
-                      actions: ["iot:*"],
-                      resources: ["*"],
-                    },
-                    {
-                      actions: ["s3:*"],
-                      resources: [
-                        interpolate`arn:${partition}:s3:::${bootstrapData.asset}`,
-                        interpolate`arn:${partition}:s3:::${bootstrapData.asset}/*`,
-                      ],
-                    },
-                  ]
-                : []),
-            ],
-          }),
-      );
-
-      return new iam.Role(
-        ...transform(
-          args.transform?.role,
-          `${name}Role`,
-          {
-            assumeRolePolicy: !$dev
-              ? iam.assumeRolePolicyForPrincipal({
-                  Service: "lambda.amazonaws.com",
-                })
-              : iam.getPolicyDocumentOutput({
-                  statements: [
-                    {
-                      actions: ["sts:AssumeRole"],
-                      principals: [
-                        {
-                          type: "Service",
-                          identifiers: ["lambda.amazonaws.com"],
-                        },
-                        {
-                          type: "AWS",
-                          identifiers: [
-                            interpolate`arn:${partition}:iam::${
-                              getCallerIdentityOutput({}, opts).accountId
-                            }:root`,
-                          ],
-                        },
-                      ],
-                    },
-                  ],
-                }).json,
-            // if there are no statements, do not add an inline policy.
-            // adding an inline policy with no statements will cause an error.
-            inlinePolicies: policy.apply(({ statements }) =>
-              statements ? [{ name: "inline", policy: policy.json }] : [],
-            ),
-            managedPolicyArns: logging.apply((logging) => [
-              ...(logging
-                ? [
-                    interpolate`arn:${partition}:iam::aws:policy/service-role/AWSLambdaBasicExecutionRole`,
-                  ]
-                : []),
-              ...(vpc
-                ? [
-                    interpolate`arn:${partition}:iam::aws:policy/service-role/AWSLambdaVPCAccessExecutionRole`,
-                  ]
-                : []),
-            ]),
-          },
-          { parent },
-        ),
-      );
-    }
-
-    function createImageAsset() {
-      // The build artifact directory already exists, with all the user code and
-      // config files. It also has the dockerfile, we need to now just build and push to
-      // the container registry.
-
-      return isContainer.apply((isContainer) => {
-        if (!isContainer) return;
-
-        // TODO: walln - check service implementation for .dockerignore stuff
-
-        const authToken = ecr.getAuthorizationTokenOutput({
-          registryId: bootstrapData.assetEcrRegistryId,
-        });
-
-        // build image
-        //aws-python-container::sst:aws:Function::MyPythonFunction
-        return new Image(
-          `${name}Image`,
-          {
-            // tags: [$interpolate`${bootstrapData.assetEcrUrl}:latest`],
-            tags: [$interpolate`${bootstrapData.assetEcrUrl}:latest`],
-            // Cannot use latest tag it breaks lambda because for whatever reason
-            // .ref is actually digest + tags and is not properly qualified???
-            context: {
-              location: path.join($cli.paths.work, "artifacts", `${name}-src`),
-            },
-            // Use the pushed image as a cache source.
-            cacheFrom: [
-              {
-                registry: {
-                  ref: $interpolate`${bootstrapData.assetEcrUrl}:cache`,
-                },
-              },
-            ],
-            // TODO: walln - investigate buildx ecr caching best practices
-            // Include an inline cache with our pushed image.
-            // cacheTo: [{
-            //     registry: {
-            //       imageManifest: true,
-            //       ociMediaTypes: true,
-            //       ref: $interpolate`${bootstrapData.assetEcrUrl}:cache`,
-            //     }
-            // }],
-            cacheTo: [
-              {
-                inline: {},
-              },
-            ],
-            platforms: [
-              architecture.apply((v) =>
-                v === "arm64" ? "linux/arm64" : "linux/amd64",
-              ),
-            ],
-            push: true,
-            registries: [
-              authToken.apply((authToken) => ({
-                address: authToken.proxyEndpoint,
-                username: authToken.userName,
-                password: secret(authToken.password),
-              })),
-            ],
-          },
-          { parent },
-        );
-      });
-    }
-
-    function createZipAsset() {
-      // Note: cannot point the bundle to the `.open-next/server-function`
-      //       b/c the folder contains node_modules. And pnpm node_modules
-      //       contains symlinks. Pulumi cannot zip symlinks correctly.
-      //       We will zip the folder ourselves.
-      return all([
-        bundle,
-        wrapper,
-        sourcemaps,
-        copyFiles,
-        isContainer,
-        logGroup.apply((l) => l?.arn),
-      ]).apply(
-        async ([
-          bundle,
-          wrapper,
-          sourcemaps,
-          copyFiles,
-          isContainer,
-          logGroupArn,
-        ]) => {
-          if (isContainer) return;
-
-          const zipPath = path.resolve(
-            $cli.paths.work,
-            "artifacts",
-            name,
-            "code.zip",
-          );
-          await fs.promises.mkdir(path.dirname(zipPath), {
-            recursive: true,
-          });
-
-          await new Promise(async (resolve, reject) => {
-            const ws = fs.createWriteStream(zipPath);
-            const archive = archiver("zip", {
-              // Ensure deterministic zip file hashes
-              // https://github.com/archiverjs/node-archiver/issues/397#issuecomment-554327338
-              statConcurrency: 1,
-            });
-            archive.on("warning", reject);
-            archive.on("error", reject);
-            // archive has been finalized and the output file descriptor has closed, resolve promise
-            // this has to be done before calling `finalize` since the events may fire immediately after.
-            // see https://www.npmjs.com/package/archiver
-            ws.once("close", () => {
-              resolve(zipPath);
-            });
-            archive.pipe(ws);
-
-            // set the date to 0 so that the zip file is deterministic
-            archive.glob(
-              "**",
-              {
-                cwd: bundle,
-                dot: true,
-                ignore:
-                  sourcemaps?.map((item) => path.relative(bundle, item)) || [],
-              },
-              { date: new Date(0), mode: 0o777 },
-            );
-
-            // Add handler wrapper into the zip
-            if (wrapper) {
-              archive.append(wrapper.content, {
-                name: wrapper.name,
-                date: new Date(0),
-              });
-            }
-
-            // Add copyFiles into the zip
-            copyFiles.forEach(async (entry) => {
-              entry.isDir
-                ? archive.directory(entry.from, entry.to, { date: new Date(0) })
-                : archive.file(entry.from, {
-                    name: entry.to,
-                    date: new Date(0),
-                  });
-            });
-            await archive.finalize();
-          });
-
-          // Calculate hash of the zip file
-          const hash = crypto.createHash("sha256");
-          hash.update(await fs.promises.readFile(zipPath, "utf-8"));
-          const hashValue = hash.digest("hex");
-          const assetBucket = region.apply((region) =>
-            bootstrap.forRegion(region).then((d) => d.asset),
-          );
-          if (logGroupArn && sourcemaps) {
-            let index = 0;
-            for (const file of sourcemaps) {
-              new s3.BucketObjectv2(
-                `${name}Sourcemap${index}`,
-                {
-                  key: interpolate`sourcemap/${logGroupArn}/${hashValue}.${path.basename(
-                    file,
-                  )}`,
-                  bucket: assetBucket,
-                  source: new asset.FileAsset(file),
-                },
-                { parent, retainOnDelete: true },
-              );
-              index++;
-            }
-          }
-
-          return new s3.BucketObjectv2(
-            `${name}Code`,
-            {
-              key: interpolate`assets/${name}-code-${hashValue}.zip`,
-              bucket: assetBucket,
-              source: new asset.FileArchive(zipPath),
-            },
-            { parent },
-          );
-        },
-      );
-    }
-
-    function createLogGroup() {
-      return logging.apply((logging) => {
-        if (!logging) return;
-        if (logging.logGroup) return;
-
-        return new cloudwatch.LogGroup(
-          ...transform(
-            args.transform?.logGroup,
-            `${name}LogGroup`,
-            {
-              name: interpolate`/aws/lambda/${
-                args.name ?? physicalName(64, `${name}Function`)
-              }`,
-              retentionInDays: RETENTION[logging.retention],
-            },
-            { parent },
-          ),
-        );
-      });
-    }
-
-    function createFunction() {
-      return all([
-        logging,
-        logGroup,
-        isContainer,
-        imageAsset,
-        zipAsset,
-        args.concurrency,
-        dev,
-      ]).apply(
-        ([
-          logging,
-          logGroup,
-          isContainer,
-          imageAsset,
-          zipAsset,
-          concurrency,
-          dev,
-        ]) => {
-          // This is a hack to avoid handler being marked as having propertyDependencies.
-          // There is an unresolved bug in pulumi that causes issues when it does
-          // @ts-expect-error
-          handler.allResources = () => Promise.resolve(new Set());
-          const transformed = transform(
-            args.transform?.function,
-            `${name}Function`,
-            {
-              name: args.name,
-              description: args.description ?? "",
-              role: args.role ?? role!.arn,
-              timeout: timeout.apply((timeout) => toSeconds(timeout)),
-              memorySize: memory.apply((memory) => toMBs(memory)),
-              ephemeralStorage: { size: storage.apply((v) => toMBs(v)) },
-              environment: {
-                variables: environment,
-              },
-              architectures: [architecture],
-              loggingConfig: logging && {
-                logFormat: logging.format === "json" ? "JSON" : "Text",
-                logGroup: logging.logGroup ?? logGroup!.name,
-              },
-              vpcConfig: vpc && {
-                securityGroupIds: vpc.securityGroups,
-                subnetIds: vpc.privateSubnets,
-              },
-              fileSystemConfig: volume && {
-                arn: volume.efs,
-                localMountPath: volume.path,
-              },
-              layers: args.layers,
-              tags: args.tags,
-              publish: output(args.versioning).apply((v) => v ?? false),
-              reservedConcurrentExecutions: concurrency?.reserved,
-              ...(isContainer
-                ? {
-                    packageType: "Image",
-                    imageUri: imageAsset!.ref.apply(
-                      (ref) => ref?.replace(":latest", ""),
-                    ),
-                    imageConfig: {
-                      commands: [handler],
-                    },
-                  }
-                : {
-                    packageType: "Zip",
-                    s3Bucket: zipAsset!.bucket,
-                    s3Key: zipAsset!.key,
-                    handler: unsecret(handler),
-                    runtime,
-                  }),
-            },
-            { parent },
-          );
-          return new lambda.Function(
-            transformed[0],
-            {
-              ...transformed[1],
-              ...(dev
-                ? {
-                    description: transformed[1].description
-                      ? output(transformed[1].description).apply(
-                          (v) => `${v.substring(0, 240)} (live)`,
-                        )
-                      : "live",
-                    runtime: "provided.al2023",
-                    architectures: ["x86_64"],
-                  }
-                : {}),
-            },
-            transformed[2],
-          );
-        },
-      );
-    }
-
-    function createUrl() {
-      return url.apply((url) => {
-        if (url === undefined) return;
-
-        return new lambda.FunctionUrl(
-          `${name}Url`,
-          {
-            functionName: fn.name,
-            authorizationType: url.authorization === "iam" ? "AWS_IAM" : "NONE",
-            invokeMode: streaming.apply((streaming) =>
-              streaming ? "RESPONSE_STREAM" : "BUFFERED",
-            ),
-            cors: url.cors,
-          },
-          { parent },
-        );
-      });
-    }
-
-    function createProvisioned() {
-      return all([args.concurrency, fn.publish]).apply(
-        ([concurrency, publish]) => {
-          if (!concurrency?.provisioned || concurrency.provisioned === 0) {
-            return;
-          }
-
-          if (publish !== true) {
-            throw new VisibleError(
-              `Provisioned concurrency requires function versioning. Set "versioning: true" to enable function versioning.`,
-            );
-          }
-
-          return new lambda.ProvisionedConcurrencyConfig(
-            `${name}Provisioned`,
-            {
-              functionName: fn.name,
-              qualifier: fn.version,
-              provisionedConcurrentExecutions: concurrency.provisioned,
-            },
-            { parent },
-          );
-        },
-      );
-    }
-  }
-
-  /**
-   * The underlying [resources](/docs/components/#nodes) this component creates.
-   */
-  public get nodes() {
-    return {
-      /**
-       * The IAM Role the function will use.
-       */
-      role: this.role,
-      /**
-       * The AWS Lambda function.
-       */
-      function: this.function,
-      /**
-       * The CloudWatch Log Group the function logs are stored.
-       */
-      logGroup: this.logGroup,
-    };
-  }
-
-  /**
-   * The Lambda function URL if `url` is enabled.
-   */
-  public get url() {
-    return this.fnUrl.apply((url) => {
-      if (!url) {
-        throw new VisibleError(
-          `Function URL is not enabled. Enable it with "url: true".`,
-        );
-      }
-      return url.functionUrl;
-    });
-  }
-
-  /**
-   * The name of the Lambda function.
-   */
-  public get name() {
-    return this.function.name;
-  }
-
-  /**
-   * The ARN of the Lambda function.
-   */
-  public get arn() {
-    return this.function.arn;
-  }
-
-  /** @internal */
-  static fromDefinition(
-    name: string,
-    definition: Input<string | FunctionArgs>,
-    override: Pick<FunctionArgs, "description" | "permissions">,
-    argsTransform?: Transform<FunctionArgs>,
-    opts?: ComponentResourceOptions,
-  ) {
-    return output(definition).apply((definition) => {
-      if (typeof definition === "string") {
-        return new Function(
-          ...transform(
-            argsTransform,
-            name,
-            { handler: definition, ...override },
-            opts || {},
-          ),
-        );
-      } else if (definition.handler) {
-        return new Function(
-          ...transform(
-            argsTransform,
-            name,
-            {
-              ...definition,
-              ...override,
-              permissions: all([
-                definition.permissions,
-                override?.permissions,
-              ]).apply(([permissions, overridePermissions]) => [
-                ...(permissions ?? []),
-                ...(overridePermissions ?? []),
-              ]),
-            },
-            opts || {},
-          ),
-        );
-      }
-      throw new Error(`Invalid function definition for the "${name}" Function`);
-    });
-  }
-
-  /** @internal */
-  public getSSTLink() {
-    return {
-      properties: {
-        name: this.name,
-        url: this.fnUrl.apply((url) => url?.functionUrl ?? output(undefined)),
-      },
-      include: [
-        permission({
-          actions: ["lambda:InvokeFunction"],
-          resources: [this.function.arn],
-        }),
-      ],
-    };
-  }
->>>>>>> 7efaab30
 }
 
 const __pulumiType = "sst:aws:Function";
