import * as path from "path";
import * as fs from "fs-extra";
import { Construct } from "constructs";

import {
  StaticSite,
  StaticSiteProps,
  StaticSiteErrorOptions,
} from "./StaticSite";

/////////////////////
// Interfaces
/////////////////////

export interface ViteStaticSiteProps extends StaticSiteProps {
  readonly typesPath?: string;
}

/////////////////////
// Construct
/////////////////////

export class ViteStaticSite extends StaticSite {
  constructor(scope: Construct, id: string, props: ViteStaticSiteProps) {
    const { path: sitePath, environment, typesPath } = props || {};

    // generate buildCommand
    let defaultBuildCommand = "npm run build";
    if (fs.existsSync(path.join(sitePath, "yarn.lock"))) {
      defaultBuildCommand = "yarn build";
    }

    // create types file
<<<<<<< HEAD
    const defaultTypesPath = "src/sst-env.d.ts";
    if (typesPath === undefined && isTs(sitePath)) {
      const filePath = path.resolve(path.join(sitePath, defaultTypesPath));
      generateTypesFile(filePath, environment);
    } else if (typeof typesPath === "string") {
      const filePath = path.resolve(path.join(sitePath, typesPath));
      generateTypesFile(filePath, environment);
    }
=======
    const filePath = path.resolve(path.join(sitePath, typesPath || "src/sst-env.d.ts"));
    generateTypesFile(filePath, environment);
>>>>>>> da5924ed

    super(scope, id, {
      indexPage: "index.html",
      errorPage: StaticSiteErrorOptions.REDIRECT_TO_INDEX_PAGE,
      buildCommand: defaultBuildCommand,
      buildOutput: "dist",
      fileOptions: [
        {
          exclude: "*",
          include: "*.html",
          cacheControl: "max-age=0,no-cache,no-store,must-revalidate",
        },
        {
          exclude: "*",
          include: ["*.js", "*.css"],
          cacheControl: "max-age=31536000,public,immutable",
        },
      ],
      ...props,
    });
  }
}

<<<<<<< HEAD
function isTs(sitePath: string): boolean {
  return fs.existsSync(path.join(sitePath, "tsconfig.json"));
}

function generateTypesFile(
  typesFullPath: string,
  environment?: { [key: string]: string }
) {
  const content = `/// <reference types="vite/client" />
=======
function generateTypesFile(typesFullPath: string, environment?: { [key: string]: string }) {
  const content =
`/// <reference types="vite/client" />
>>>>>>> da5924ed

interface ImportMetaEnv {
${Object.keys(environment || {})
  .map((key) => `  readonly ${key}: string`)
  .join("\n")}
}

interface ImportMeta {
  readonly env: ImportMetaEnv
}`;

  fs.ensureDirSync(path.dirname(typesFullPath));
  fs.writeFileSync(typesFullPath, content);
}<|MERGE_RESOLUTION|>--- conflicted
+++ resolved
@@ -31,19 +31,10 @@
     }
 
     // create types file
-<<<<<<< HEAD
-    const defaultTypesPath = "src/sst-env.d.ts";
-    if (typesPath === undefined && isTs(sitePath)) {
-      const filePath = path.resolve(path.join(sitePath, defaultTypesPath));
-      generateTypesFile(filePath, environment);
-    } else if (typeof typesPath === "string") {
-      const filePath = path.resolve(path.join(sitePath, typesPath));
-      generateTypesFile(filePath, environment);
-    }
-=======
-    const filePath = path.resolve(path.join(sitePath, typesPath || "src/sst-env.d.ts"));
+    const filePath = path.resolve(
+      path.join(sitePath, typesPath || "src/sst-env.d.ts")
+    );
     generateTypesFile(filePath, environment);
->>>>>>> da5924ed
 
     super(scope, id, {
       indexPage: "index.html",
@@ -67,21 +58,11 @@
   }
 }
 
-<<<<<<< HEAD
-function isTs(sitePath: string): boolean {
-  return fs.existsSync(path.join(sitePath, "tsconfig.json"));
-}
-
 function generateTypesFile(
   typesFullPath: string,
   environment?: { [key: string]: string }
 ) {
   const content = `/// <reference types="vite/client" />
-=======
-function generateTypesFile(typesFullPath: string, environment?: { [key: string]: string }) {
-  const content =
-`/// <reference types="vite/client" />
->>>>>>> da5924ed
 
 interface ImportMetaEnv {
 ${Object.keys(environment || {})
