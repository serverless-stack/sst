import chalk from "chalk";
import path from "path";
import url from "url";
import fs from "fs-extra";
import spawn from "cross-spawn";

import { Construct } from "constructs";
import {
  Token,
  Duration,
  CfnOutput,
  RemovalPolicy,
  CustomResource,
} from "aws-cdk-lib";
import * as s3 from "aws-cdk-lib/aws-s3";
import * as iam from "aws-cdk-lib/aws-iam";
import * as sqs from "aws-cdk-lib/aws-sqs";
import * as logs from "aws-cdk-lib/aws-logs";
import * as lambda from "aws-cdk-lib/aws-lambda";
import * as route53 from "aws-cdk-lib/aws-route53";
import * as s3Assets from "aws-cdk-lib/aws-s3-assets";
import * as cloudfront from "aws-cdk-lib/aws-cloudfront";
import * as acm from "aws-cdk-lib/aws-certificatemanager";
import { AwsCliLayer } from "aws-cdk-lib/lambda-layer-awscli";
import * as origins from "aws-cdk-lib/aws-cloudfront-origins";
import * as route53Targets from "aws-cdk-lib/aws-route53-targets";
import * as route53Patterns from "aws-cdk-lib/aws-route53-patterns";
import * as lambdaEventSources from "aws-cdk-lib/aws-lambda-event-sources";
import type { RoutesManifest } from "@sls-next/lambda-at-edge";

import { App } from "./App.js";
import { Stack } from "./Stack.js";
import { SSTConstruct } from "./Construct.js";
import {
  BaseSiteDomainProps,
  BaseSiteReplaceProps,
  BaseSiteCdkDistributionProps,
  BaseSiteEnvironmentOutputsInfo,
  getBuildCmdEnvironment,
  buildErrorResponsesForRedirectToIndex,
} from "./BaseSite.js";
import { Permissions, attachPermissionsToRole } from "./util/permission.js";
import { getHandlerHash } from "./util/builder.js";
import * as crossRegionHelper from "./nextjs-site/cross-region-helper.js";

const __dirname = url.fileURLToPath(new URL(".", import.meta.url));

export interface NextjsDomainProps extends BaseSiteDomainProps {}
export interface NextjsCdkDistributionProps
  extends BaseSiteCdkDistributionProps {}
export interface NextjsSiteProps {
  cdk?: {
    /**
     * Pass in bucket information to override the default settings this construct uses to create the CDK Bucket internally.
     */
    bucket?: s3.BucketProps;
    /**
     * Pass in a value to override the default settings this construct uses to create the CDK `Distribution` internally.
     */
    distribution?: NextjsCdkDistributionProps;
    /**
     * Override the default CloudFront cache policies created internally.
<<<<<<< HEAD
     * @example
     * ### Reusing CloudFront cache policies
     *
     * CloudFront has a limit of 20 cache policies per AWS account. This is a hard limit, and cannot be increased. Each `NextjsSite` creates 3 cache policies. If you plan to deploy multiple Next.js sites, you can have the constructs share the same cache policies by reusing them across sites.
     *
     * ```js
     * import * as cloudfront from "aws-cdk-lib/aws-cloudfront";
     *
     * const cachePolicies = {
     *   staticCachePolicy: new cloudfront.CachePolicy(stack, "StaticCache", NextjsSite.staticCachePolicyProps),
     *   imageCachePolicy: new cloudfront.CachePolicy(stack, "ImageCache", NextjsSite.imageCachePolicyProps),
     *   lambdaCachePolicy: new cloudfront.CachePolicy(stack, "LambdaCache", NextjsSite.lambdaCachePolicyProps),
     * };
     *
     * new NextjsSite(stack, "Site1", {
     *   path: "path/to/site1",
     *   cfCachePolicies: cachePolicies,
     * });
     *
     * new NextjsSite(stack, "Site2", {
     *   path: "path/to/site2",
     *   cfCachePolicies: cachePolicies,
     * });
     * ```
=======
>>>>>>> b4cdfce9
     */
    cachePolicies?: {
      staticCachePolicy?: cloudfront.ICachePolicy;
      imageCachePolicy?: cloudfront.ICachePolicy;
      lambdaCachePolicy?: cloudfront.ICachePolicy;
    };
    /**
     * Override the default CloudFront image origin request policy created internally
     * @example
     * ### Reusing CloudFront image cache policy
     *
     * CloudFront has a limit of 20 origin request policies per AWS account. This is a hard limit, and cannot be increased. Each `NextjsSite` creates 3 cache policies. If you plan to deploy multiple Next.js sites, you can have the constructs share the same cache policies by reusing them across sites.
     *
     * ```js
     * import * as cloudfront from "aws-cdk-lib/aws-cloudfront";
     *
     * const imageOriginRequestPolicy = new cloudfront.OriginRequestPolicy(stack, "ImageOriginRequest", NextjsSite.imageOriginRequestPolicyProps);
     *
     * new NextjsSite(stack, "Site1", {
     *   path: "path/to/site1",
     *   imageOriginRequestPolicy,
     * });
     *
     * new NextjsSite(stack, "Site2", {
     *   path: "path/to/site2",
     *   imageOriginRequestPolicy,
     * });
     * ```
     */
    imageOriginRequestPolicy?: cloudfront.IOriginRequestPolicy;
    /**
     * Override the default settings this construct uses to create the CDK `Queue` internally.
     */
    regenerationQueue?: sqs.QueueProps;
  };
  /**
   * Path to the directory where the website source is located.
   */
  path: string;
  /**
   * The customDomain for this website. SST supports domains that are hosted either on [Route 53](https://aws.amazon.com/route53/) or externally.
   *
   * Note that you can also migrate externally hosted domains to Route 53 by [following this guide](https://docs.aws.amazon.com/Route53/latest/DeveloperGuide/MigratingDNS.html).
   *
   * @example
   * ```js {3}
   * new NextjsSite(stack, "Site", {
   *   path: "path/to/site",
   *   customDomain: "domain.com",
   * });
   * ```
   *
   * ```js {3-6}
   * new NextjsSite(stack, "Site", {
   *   path: "path/to/site",
   *   customDomain: {
   *     domainName: "domain.com",
   *     domainAlias: "www.domain.com",
   *     hostedZone: "domain.com"
   *   },
   * });
   * ```
   */
  customDomain?: string | NextjsDomainProps;
  /**
   * An object with the key being the environment variable name.
   *
   * @example
   * ```js {3-6}
   * new NextjsSite(stack, "NextSite", {
   *   path: "path/to/site",
   *   environment: {
   *     API_URL: api.url,
   *     USER_POOL_CLIENT: auth.cognitoUserPoolClient.userPoolClientId,
   *   },
   * });
   * ```
   */
  environment?: { [key: string]: string };
  defaults?: {
    function?: {
      timeout?: number;
      memorySize?: number;
      permissions?: Permissions;
    };
  };
  /**
   * When running `sst start`, a placeholder site is deployed. This is to ensure that the site content remains unchanged, and subsequent `sst start` can start up quickly.
   *
   * @example
   * ```js {3}
   * new NextjsSite(stack, "NextSite", {
   *   path: "path/to/site",
   *   disablePlaceholder: true,
   * });
   * ```
   */
  disablePlaceholder?: boolean;
  /**
   * While deploying, SST waits for the CloudFront cache invalidation process to finish. This ensures that the new content will be served once the deploy command finishes. However, this process can sometimes take more than 5 mins. For non-prod environments it might make sense to pass in `false`. That'll skip waiting for the cache to invalidate and speed up the deploy process.
   */
  waitForInvalidation?: boolean;
}

/////////////////////
// Construct
/////////////////////

/**
 * The `NextjsSite` construct is a higher level CDK construct that makes it easy to create a Next.js app. It provides a simple way to build and deploy the site to an S3 bucket; setup a CloudFront CDN for fast content delivery; and configure a custom domain for the website URL.
 *
 * It also allows you to [automatically set the environment variables](#configuring-environment-variables) in your Next.js app directly from the outputs in your SST app.
 *
 * ## Next.js Features
 * The `NextjsSite` construct uses the [`@sls-next/lambda-at-edge`](https://github.com/serverless-nextjs/serverless-next.js/tree/master/packages/libs/lambda-at-edge) package from the [`serverless-next.js`](https://github.com/serverless-nextjs/serverless-next.js) project to build and package your Next.js app so that it can be deployed to Lambda@Edge and CloudFront.
 *
 * :::note
 * To use the `NextjsSite` construct, you have to install `@sls-next/lambda-at-edge` as a dependency in your `package.json`.
 *
 * ```bash
 * npm install --save @sls-next/lambda-at-edge
 * ```
 * :::
 *
 * Most of the Next.js 11 features are supported, including:
 *
 * - [Static Site Generation (SSG)](https://nextjs.org/docs/basic-features/data-fetching#getstaticprops-static-generation): Static pages are served out through the CloudFront CDN.
 * - [Server Side Rendering (SSR)](https://nextjs.org/docs/basic-features/data-fetching#getserversideprops-server-side-rendering): Server side rendering is performed at CloudFront edge locations using Lambda@Edge.
 * - [API Routes](https://nextjs.org/docs/api-routes/introduction): API requests are served from CloudFront edge locations using Lambda@Edge.
 * - [Incremental Static Regeneration (ISR)](https://nextjs.org/docs/basic-features/data-fetching#incremental-static-regeneration): Regeneration is performed using Lambda functions, and the generated pages will be served out through the CloudFront CDN.
 * - [Image Optimization](https://nextjs.org/docs/basic-features/image-optimization): Images are resized and optimized at CloudFront edge locations using Lambda@Edge.
 *
 * Next.js 12 features like middleware and AVIF image are not yet supported. You can [read more about the features supported by `serverless-next.js`](https://github.com/serverless-nextjs/serverless-next.js#features). And you can [follow the progress on Next.js 12 support here](https://github.com/serverless-nextjs/serverless-next.js/issues/2016).
 *
 * @example
 * ### Creating a Next.js app
 *
 * Deploys a Next.js app in the `path/to/site` directory.
 *
 * ```js
 * new NextjsSite(stack, "NextSite", {
 *   path: "path/to/site",
 * });
 * ```
 */
export class NextjsSite extends Construct implements SSTConstruct {
  /**
   * The default CloudFront cache policy properties for static pages.
   */
  public static staticCachePolicyProps: cloudfront.CachePolicyProps = {
    queryStringBehavior: cloudfront.CacheQueryStringBehavior.none(),
    headerBehavior: cloudfront.CacheHeaderBehavior.none(),
    cookieBehavior: cloudfront.CacheCookieBehavior.none(),
    defaultTtl: Duration.days(30),
    maxTtl: Duration.days(30),
    minTtl: Duration.days(30),
    enableAcceptEncodingBrotli: true,
    enableAcceptEncodingGzip: true,
    comment: "SST NextjsSite Static Default Cache Policy",
  };

  /**
   * The default CloudFront cache policy properties for images.
   */
  public static imageCachePolicyProps: cloudfront.CachePolicyProps = {
    queryStringBehavior: cloudfront.CacheQueryStringBehavior.all(),
    headerBehavior: cloudfront.CacheHeaderBehavior.allowList("Accept"),
    cookieBehavior: cloudfront.CacheCookieBehavior.none(),
    defaultTtl: Duration.days(1),
    maxTtl: Duration.days(365),
    minTtl: Duration.days(0),
    enableAcceptEncodingBrotli: true,
    enableAcceptEncodingGzip: true,
    comment: "SST NextjsSite Image Default Cache Policy",
  };

  /**
   * The default CloudFront cache policy properties for Lambda@Edge.
   */
  public static lambdaCachePolicyProps: cloudfront.CachePolicyProps = {
    queryStringBehavior: cloudfront.CacheQueryStringBehavior.all(),
    headerBehavior: cloudfront.CacheHeaderBehavior.none(),
    cookieBehavior: cloudfront.CacheCookieBehavior.all(),
    defaultTtl: Duration.seconds(0),
    maxTtl: Duration.days(365),
    minTtl: Duration.seconds(0),
    enableAcceptEncodingBrotli: true,
    enableAcceptEncodingGzip: true,
    comment: "SST NextjsSite Lambda Default Cache Policy",
  };

  /**
   * The default CloudFront image origin request policy properties for Lambda@Edge.
   */
  public static imageOriginRequestPolicyProps: cloudfront.OriginRequestPolicyProps =
    {
      queryStringBehavior: cloudfront.OriginRequestQueryStringBehavior.all(),
      comment: "SST NextjsSite Lambda Default Origin Request Policy",
    };

  public readonly cdk: {
    /**
     * The internally created CDK `Bucket` instance.
     */
    bucket: s3.Bucket;
    /**
     * The internally created CDK `Queue` instance.
     */
    regenerationQueue: sqs.Queue;
    /**
     * The internally created CDK `Distribution` instance.
     */
    distribution: cloudfront.Distribution;
    /**
     * The Route 53 hosted zone for the custom domain.
     */
    hostedZone?: route53.IHostedZone;
    /**
     * The AWS Certificate Manager certificate for the custom domain.
     */
    certificate?: acm.ICertificate;
  };
  private props: NextjsSiteProps;
  private isPlaceholder: boolean;
  private buildOutDir: string | null;
  private assets: s3Assets.Asset[];
  private awsCliLayer: AwsCliLayer;
  private routesManifest: RoutesManifest | null;
  private edgeLambdaRole: iam.Role;
  private mainFunctionVersion: lambda.IVersion;
  private apiFunctionVersion: lambda.IVersion;
  private imageFunctionVersion: lambda.IVersion;
  private regenerationFunction: lambda.Function;

  constructor(scope: Construct, id: string, props: NextjsSiteProps) {
    super(scope, id);

    const root = scope.node.root as App;
    // Local development or skip build => stub asset
    this.isPlaceholder =
      (root.local || root.skipBuild) && !props.disablePlaceholder;
    const buildDir = root.buildDir;
    const fileSizeLimit = root.isJestTest()
      ? // eslint-disable-next-line @typescript-eslint/ban-ts-comment
        // @ts-ignore: "jestFileSizeLimitOverride" not exposed in props
        props.jestFileSizeLimitOverride || 200
      : 200;

    this.props = props;
    this.cdk = {} as any;
    this.awsCliLayer = new AwsCliLayer(this, "AwsCliLayer");
    this.registerSiteEnvironment();

    // Build app
    if (this.isPlaceholder) {
      this.buildOutDir = null;
      this.assets = this.zipAppStubAssets();
      this.routesManifest = null;
    } else {
      this.buildOutDir = root.isJestTest()
        ? // eslint-disable-next-line @typescript-eslint/ban-ts-comment
          // @ts-ignore: "jestBuildOutputPath" not exposed in props
          props.jestBuildOutputPath || this.buildApp()
        : this.buildApp();
      this.assets = this.zipAppAssets(fileSizeLimit, buildDir);
      this.routesManifest = this.readRoutesManifest();
    }

    // Create Bucket
    this.cdk.bucket = this.createS3Bucket();

    // Handle Incremental Static Regeneration
    this.cdk.regenerationQueue = this.createRegenerationQueue();
    this.regenerationFunction = this.createRegenerationFunction();

    // Create Lambda@Edge functions (always created in us-east-1)
    this.edgeLambdaRole = this.createEdgeFunctionRole();
    this.mainFunctionVersion = this.createEdgeFunction(
      "Main",
      "default-lambda"
    );
    this.apiFunctionVersion = this.createEdgeFunction("Api", "api-lambda");
    this.imageFunctionVersion = this.createEdgeFunction(
      "Image",
      "image-lambda"
    );

    // Create Custom Domain
    this.validateCustomDomainSettings();
    this.cdk.hostedZone = this.lookupHostedZone();
    this.cdk.certificate = this.createCertificate();

    // Create S3 Deployment
    const s3deployCR = this.createS3Deployment();

    // Create CloudFront
    this.cdk.distribution = this.createCloudFrontDistribution();
    this.cdk.distribution.node.addDependency(s3deployCR);

    // Invalidate CloudFront
    const invalidationCR = this.createCloudFrontInvalidation();
    invalidationCR.node.addDependency(this.cdk.distribution);

    // Connect Custom Domain to CloudFront Distribution
    this.createRoute53Records();
  }

  /**
   * The CloudFront URL of the website.
   */
  public get url(): string {
    return `https://${this.cdk.distribution.distributionDomainName}`;
  }

  /**
   * If the custom domain is enabled, this is the URL of the website with the custom domain.
   */
  public get customDomainUrl(): string | undefined {
    const { customDomain } = this.props;
    if (!customDomain) {
      return;
    }

    if (typeof customDomain === "string") {
      return `https://${customDomain}`;
    } else {
      return `https://${customDomain.domainName}`;
    }
  }

  /**
   * The ARN of the internally created S3 Bucket.
   */
  public get bucketArn(): string {
    return this.cdk.bucket.bucketArn;
  }

  /**
   * The name of the internally created S3 Bucket.
   */
  public get bucketName(): string {
    return this.cdk.bucket.bucketName;
  }

  /**
   * The ID of the internally created CloudFront Distribution.
   */
  public get distributionId(): string {
    return this.cdk.distribution.distributionId;
  }

  /**
   * The domain name of the internally created CloudFront Distribution.
   */
  public get distributionDomain(): string {
    return this.cdk.distribution.distributionDomainName;
  }

  /**
   * Attaches the given list of permissions to allow the Next.js API routes and Server Side rendering `getServerSideProps` to access other AWS resources.
   * @example
   * ### Attaching permissions
   *
   * ```js {5}
   * const site = new NextjsSite(stack, "Site", {
   *   path: "path/to/site",
   * });
   *
   * site.attachPermissions(["sns"]);
   * ```
   */
  public attachPermissions(permissions: Permissions): void {
    attachPermissionsToRole(this.edgeLambdaRole, permissions);
  }

  public getConstructMetadata() {
    return {
      type: "NextSite" as const,
      data: {
        distributionId: this.cdk.distribution.distributionId,
        customDomainUrl: this.customDomainUrl,
      },
    };
  }

  private zipAppAssets(
    fileSizeLimit: number,
    buildDir: string
  ): s3Assets.Asset[] {
    // validate buildOutput exists
    const siteOutputPath = path.resolve(path.join(this.buildOutDir!, "assets"));
    if (!fs.existsSync(siteOutputPath)) {
      throw new Error(
        `No build output found at "${siteOutputPath}" for the "${this.node.id}" NextjsSite.`
      );
    }

    // create zip files
    const script = path.join(__dirname, "../assets/BaseSite/archiver.cjs");
    const zipPath = path.resolve(
      path.join(buildDir, `NextjsSite-${this.node.id}-${this.node.addr}`)
    );
    // clear zip path to ensure no partX.zip remain from previous build
    fs.removeSync(zipPath);

    const result = spawn.sync(
      "node",
      [script, siteOutputPath, zipPath, `${fileSizeLimit}`],
      {
        stdio: "inherit",
      }
    );
    if (result.status !== 0) {
      console.error(
        `There was a problem generating the "${this.node.id}" NextjsSite package.`
      );
      process.exit(1);
    }

    // create assets
    const assets = [];
    for (let partId = 0; ; partId++) {
      const zipFilePath = path.join(zipPath, `part${partId}.zip`);
      if (!fs.existsSync(zipFilePath)) {
        break;
      }

      assets.push(
        new s3Assets.Asset(this, `Asset${partId}`, {
          path: zipFilePath,
        })
      );
    }
    return assets;
  }

  private zipAppStubAssets(): s3Assets.Asset[] {
    return [
      new s3Assets.Asset(this, "Asset", {
        path: path.resolve(__dirname, "../assets/NextjsSite/site-stub"),
      }),
    ];
  }

  private createEdgeFunction(
    name: string,
    handlerPath: string
  ): lambda.IVersion {
    // Use real code if:
    // - Next.js app was build; AND
    // - the Lambda code directory is not empty
    const hasRealCode =
      typeof this.buildOutDir === "string" &&
      fs.pathExistsSync(path.join(this.buildOutDir, handlerPath, "index.js"));

    // Create function asset
    const assetPath =
      hasRealCode && this.buildOutDir
        ? path.join(this.buildOutDir, handlerPath)
        : path.join(__dirname, "../assets/NextjsSite/edge-lambda-stub");
    const asset = new s3Assets.Asset(this, `${name}FunctionAsset`, {
      path: assetPath,
    });

    // Create function based on region
    const root = this.node.root as App;
    return root.region === "us-east-1"
      ? this.createEdgeFunctionInUE1(name, assetPath, asset, hasRealCode)
      : this.createEdgeFunctionInNonUE1(name, assetPath, asset, hasRealCode);
  }

  private createEdgeFunctionInUE1(
    name: string,
    assetPath: string,
    asset: s3Assets.Asset,
    hasRealCode: boolean
  ): lambda.IVersion {
    const { defaults } = this.props;

    // Create function
    const fn = new lambda.Function(this, `${name}Function`, {
      description: `${name} handler for Next.js`,
      handler: "index-wrapper.handler",
      currentVersionOptions: {
        removalPolicy: RemovalPolicy.DESTROY,
      },
      logRetention: logs.RetentionDays.THREE_DAYS,
      code: lambda.Code.fromAsset(assetPath),
      runtime: lambda.Runtime.NODEJS_12_X,
      memorySize: defaults?.function?.memorySize || 512,
      timeout: Duration.seconds(defaults?.function?.timeout || 10),
      role: this.edgeLambdaRole,
    });

    // Create alias
    fn.currentVersion.addAlias("live");

    // Deploy after the code is updated
    if (hasRealCode) {
      const updaterCR = this.createLambdaCodeReplacer(name, asset);
      fn.node.addDependency(updaterCR);
    }

    return fn.currentVersion;
  }

  private createEdgeFunctionInNonUE1(
    name: string,
    assetPath: string,
    asset: s3Assets.Asset,
    hasRealCode: boolean
  ): lambda.IVersion {
    const { defaults } = this.props;

    // If app region is NOT us-east-1, create a Function in us-east-1
    // using a Custom Resource

    // Create a S3 bucket in us-east-1 to store Lambda code. Create
    // 1 bucket for all Edge functions.
    const bucketCR = crossRegionHelper.getOrCreateBucket(this);
    const bucketName = bucketCR.getAttString("BucketName");

    // Create a Lambda function in us-east-1
    const functionCR = crossRegionHelper.createFunction(
      this,
      name,
      this.edgeLambdaRole,
      bucketName,
      {
        Description: `handler for Next.js`,
        Handler: "index-wrapper.handler",
        Code: {
          S3Bucket: asset.s3BucketName,
          S3Key: asset.s3ObjectKey,
        },
        Runtime: lambda.Runtime.NODEJS_12_X.name,
        MemorySize: defaults?.function?.memorySize || 512,
        Timeout: Duration.seconds(
          defaults?.function?.timeout || 10
        ).toSeconds(),
        Role: this.edgeLambdaRole.roleArn,
      }
    );
    const functionArn = functionCR.getAttString("FunctionArn");

    // Create a Lambda function version in us-east-1
    const versionCR = crossRegionHelper.createVersion(this, name, functionArn);
    const versionId = versionCR.getAttString("Version");
    crossRegionHelper.updateVersionLogicalId(functionCR, versionCR);

    // Deploy after the code is updated
    if (hasRealCode) {
      const updaterCR = this.createLambdaCodeReplacer(name, asset);
      functionCR.node.addDependency(updaterCR);
    }

    return lambda.Version.fromVersionArn(
      this,
      `${name}FunctionVersion`,
      `${functionArn}:${versionId}`
    );
  }

  private createEdgeFunctionRole(): iam.Role {
    const { defaults } = this.props;

    // Create function role
    const role = new iam.Role(this, `EdgeLambdaRole`, {
      assumedBy: new iam.CompositePrincipal(
        new iam.ServicePrincipal("lambda.amazonaws.com"),
        new iam.ServicePrincipal("edgelambda.amazonaws.com")
      ),
      managedPolicies: [
        iam.ManagedPolicy.fromManagedPolicyArn(
          this,
          "EdgeLambdaPolicy",
          "arn:aws:iam::aws:policy/service-role/AWSLambdaBasicExecutionRole"
        ),
      ],
    });

    // Attach permission
    this.cdk.bucket.grantReadWrite(role);
    this.cdk.regenerationQueue.grantSendMessages(role);
    this.regenerationFunction.grantInvoke(role);
    if (defaults?.function?.permissions) {
      attachPermissionsToRole(role, defaults.function.permissions);
    }

    return role;
  }

  private createRegenerationQueue(): sqs.Queue {
    const { cdk } = this.props;

    return new sqs.Queue(this, "RegenerationQueue", {
      ...cdk?.regenerationQueue,
      // We call the queue the same name as the bucket so that we can easily
      // reference it from within the lambda@edge, given we can't use env vars
      // in a lambda@edge
      queueName: `${this.cdk.bucket.bucketName}.fifo`,
      fifo: true,
      removalPolicy: RemovalPolicy.DESTROY,
    });
  }

  private createRegenerationFunction(): lambda.Function {
    // Use real code if:
    // - Next.js app was build; AND
    // - the Lambda code directory is not empty
    let code;
    let updaterCR;
    if (
      this.buildOutDir &&
      fs.pathExistsSync(
        path.join(this.buildOutDir, "regeneration-lambda", "index.js")
      )
    ) {
      const asset = new s3Assets.Asset(this, `RegenerationFunctionAsset`, {
        path: path.join(this.buildOutDir, "regeneration-lambda"),
      });
      code = lambda.Code.fromAsset(
        path.join(this.buildOutDir, "regeneration-lambda")
      );
      updaterCR = this.createLambdaCodeReplacer("Regeneration", asset);
    } else {
      code = lambda.Code.fromInline("  ");
    }

    // Create function
    const { defaults } = this.props;
    const fn = new lambda.Function(this, "RegenerationFunction", {
      handler: "index-wrapper.handler",
      runtime: lambda.Runtime.NODEJS_12_X,
      memorySize: defaults?.function?.memorySize || 1024,
      timeout: Duration.seconds(defaults?.function?.timeout || 30),
      code,
    });

    fn.addEventSource(
      new lambdaEventSources.SqsEventSource(this.cdk.regenerationQueue)
    );

    // Grant permissions
    this.cdk.bucket.grantReadWrite(fn);

    // Deploy after the code is updated
    if (updaterCR) {
      fn.node.addDependency(updaterCR);
    }

    return fn;
  }

  private createLambdaCodeReplacer(
    name: string,
    asset: s3Assets.Asset
  ): CustomResource {
    // Note: Source code for the Lambda functions have "{{ ENV_KEY }}" in them.
    //       They need to be replaced with real values before the Lambda
    //       functions get deployed.

    const providerId = "LambdaCodeReplacerProvider";
    const resId = `${name}LambdaCodeReplacer`;
    const stack = Stack.of(this);
    let provider = stack.node.tryFindChild(providerId) as lambda.Function;

    // Create provider if not already created
    if (!provider) {
      provider = new lambda.Function(stack, providerId, {
        code: lambda.Code.fromAsset(
          path.join(__dirname, "../assets/NextjsSite/custom-resource")
        ),
        layers: [this.awsCliLayer],
        runtime: lambda.Runtime.PYTHON_3_7,
        handler: "lambda-code-updater.handler",
        timeout: Duration.minutes(15),
        memorySize: 1024,
      });
    }

    // Allow provider to perform search/replace on the asset
    provider.role?.addToPrincipalPolicy(
      new iam.PolicyStatement({
        effect: iam.Effect.ALLOW,
        actions: ["s3:*"],
        resources: [`arn:aws:s3:::${asset.s3BucketName}/${asset.s3ObjectKey}`],
      })
    );

    // Create custom resource
    const resource = new CustomResource(this, resId, {
      serviceToken: provider.functionArn,
      resourceType: "Custom::SSTLambdaCodeUpdater",
      properties: {
        Source: {
          BucketName: asset.s3BucketName,
          ObjectKey: asset.s3ObjectKey,
        },
        ReplaceValues: this.getLambdaContentReplaceValues(),
      },
    });

    return resource;
  }

  private buildApp(): string {
    const { path: sitePath } = this.props;

    // validate site path exists
    if (!fs.existsSync(sitePath)) {
      throw new Error(
        `No path found at "${path.resolve(sitePath)}" for the "${
          this.node.id
        }" NextjsSite.`
      );
    }

    // Build command
    // Note: probably could pass JSON string also, but this felt safer.
    const root = this.node.root as App;
    const pathHash = getHandlerHash(sitePath);
    const buildOutput = path.join(root.buildDir, pathHash);
    const configBuffer = Buffer.from(
      JSON.stringify({
        cwd: path.resolve(sitePath),
        args: ["build"],
      })
    );

    // Run build
    console.log(chalk.grey(`Building Next.js site ${sitePath}`));
    const result = spawn.sync(
      "node",
      [
        path.join(__dirname, "../assets/NextjsSite/build/build.cjs"),
        "--path",
        path.resolve(sitePath),
        "--output",
        path.resolve(buildOutput),
        "--config",
        configBuffer.toString("base64"),
      ],
      {
        cwd: sitePath,
        stdio: "inherit",
        env: {
          ...process.env,
          ...getBuildCmdEnvironment(this.props.environment),
        },
      }
    );
    if (result.status !== 0) {
      console.error(
        `There was a problem building the "${this.node.id}" NextjsSite.`
      );
      process.exit(1);
    }

    return buildOutput;
  }

  private createS3Bucket(): s3.Bucket {
    const { cdk } = this.props;

    return new s3.Bucket(this, "S3Bucket", {
      publicReadAccess: true,
      autoDeleteObjects: true,
      removalPolicy: RemovalPolicy.DESTROY,
      ...cdk?.bucket,
    });
  }

  private createS3Deployment(): CustomResource {
    // Create a Lambda function that will be doing the uploading
    const uploader = new lambda.Function(this, "S3Uploader", {
      code: lambda.Code.fromAsset(
        path.join(__dirname, "../assets/BaseSite/custom-resource")
      ),
      layers: [this.awsCliLayer],
      runtime: lambda.Runtime.PYTHON_3_7,
      handler: "s3-upload.handler",
      timeout: Duration.minutes(15),
      memorySize: 1024,
    });
    this.cdk.bucket.grantReadWrite(uploader);
    this.assets.forEach((asset) => asset.grantRead(uploader));

    // Create the custom resource function
    const handler = new lambda.Function(this, "S3Handler", {
      code: lambda.Code.fromAsset(
        path.join(__dirname, "../assets/BaseSite/custom-resource")
      ),
      layers: [this.awsCliLayer],
      runtime: lambda.Runtime.PYTHON_3_7,
      handler: "s3-handler.handler",
      timeout: Duration.minutes(15),
      memorySize: 1024,
      environment: {
        UPLOADER_FUNCTION_NAME: uploader.functionName,
      },
    });
    this.cdk.bucket.grantReadWrite(handler);
    uploader.grantInvoke(handler);

    // Create custom resource
    const fileOptions = [
      {
        exclude: "*",
        include: "public/*",
        cacheControl: "public,max-age=31536000,must-revalidate",
      },
      {
        exclude: "*",
        include: "static/*",
        cacheControl: "public,max-age=31536000,must-revalidate",
      },
      {
        exclude: "*",
        include: "static-pages/*",
        cacheControl: "public,max-age=0,s-maxage=2678400,must-revalidate",
      },
      {
        exclude: "*",
        include: "_next/data/*",
        cacheControl: "public,max-age=0,s-maxage=2678400,must-revalidate",
      },
      {
        exclude: "*",
        include: "_next/static/*",
        cacheControl: "public,max-age=31536000,immutable",
      },
    ];
    return new CustomResource(this, "S3Deployment", {
      serviceToken: handler.functionArn,
      resourceType: "Custom::SSTBucketDeployment",
      properties: {
        Sources: this.assets.map((asset) => ({
          BucketName: asset.s3BucketName,
          ObjectKey: asset.s3ObjectKey,
        })),
        DestinationBucketName: this.cdk.bucket.bucketName,
        FileOptions: (fileOptions || []).map(
          ({ exclude, include, cacheControl }) => {
            return [
              "--exclude",
              exclude,
              "--include",
              include,
              "--cache-control",
              cacheControl,
            ];
          }
        ),
        ReplaceValues: this.getS3ContentReplaceValues(),
      },
    });
  }

  /////////////////////
  // CloudFront Distribution
  /////////////////////

  private createCloudFrontDistribution(): cloudfront.Distribution {
    const { cdk, customDomain } = this.props;
    const cfDistributionProps = cdk?.distribution || {};

    // Validate input
    if (cfDistributionProps.certificate) {
      throw new Error(
        `Do not configure the "cfDistribution.certificate". Use the "customDomain" to configure the NextjsSite domain certificate.`
      );
    }
    if (cfDistributionProps.domainNames) {
      throw new Error(
        `Do not configure the "cfDistribution.domainNames". Use the "customDomain" to configure the NextjsSite domain.`
      );
    }

    // Build domainNames
    const domainNames = [];
    if (!customDomain) {
      // no domain
    } else if (typeof customDomain === "string") {
      domainNames.push(customDomain);
    } else {
      domainNames.push(customDomain.domainName);
    }

    // Build behavior
    const origin = new origins.S3Origin(this.cdk.bucket);
    const viewerProtocolPolicy =
      cloudfront.ViewerProtocolPolicy.REDIRECT_TO_HTTPS;

    if (this.isPlaceholder) {
      return new cloudfront.Distribution(this, "Distribution", {
        defaultRootObject: "index.html",
        errorResponses: buildErrorResponsesForRedirectToIndex("index.html"),
        domainNames,
        certificate: this.cdk.certificate,
        defaultBehavior: {
          origin,
          viewerProtocolPolicy,
        },
      });
    }

    // Build Edge functions
    const edgeLambdas: cloudfront.EdgeLambda[] = [
      {
        includeBody: true,
        eventType: cloudfront.LambdaEdgeEventType.ORIGIN_REQUEST,
        functionVersion: this.mainFunctionVersion,
      },
      {
        eventType: cloudfront.LambdaEdgeEventType.ORIGIN_RESPONSE,
        functionVersion: this.mainFunctionVersion,
      },
    ];

    // Build cache policies
    const staticCachePolicy =
      cdk?.cachePolicies?.staticCachePolicy ??
      this.createCloudFrontStaticCachePolicy();
    const imageCachePolicy =
      cdk?.cachePolicies?.imageCachePolicy ??
      this.createCloudFrontImageCachePolicy();
    const lambdaCachePolicy =
      cdk?.cachePolicies?.lambdaCachePolicy ??
      this.createCloudFrontLambdaCachePolicy();

    // Build origin request policy
    const imageOriginRequestPolicy =
      cdk?.imageOriginRequestPolicy ??
      this.createCloudFrontImageOriginRequestPolicy();

    // Create Distribution
    return new cloudfront.Distribution(this, "Distribution", {
      // these values can be overwritten by cfDistributionProps
      defaultRootObject: "",
      // Override props.
      ...cfDistributionProps,
      // these values can NOT be overwritten by cfDistributionProps
      domainNames,
      certificate: this.cdk.certificate,
      defaultBehavior: {
        viewerProtocolPolicy,
        origin,
        allowedMethods: cloudfront.AllowedMethods.ALLOW_GET_HEAD_OPTIONS,
        cachedMethods: cloudfront.CachedMethods.CACHE_GET_HEAD_OPTIONS,
        compress: true,
        cachePolicy: lambdaCachePolicy,
        ...(cfDistributionProps.defaultBehavior || {}),
        // concatenate edgeLambdas
        edgeLambdas: [
          ...edgeLambdas,
          ...(cfDistributionProps.defaultBehavior?.edgeLambdas || []),
        ],
      },
      additionalBehaviors: {
        [this.pathPattern("_next/image*")]: {
          viewerProtocolPolicy,
          origin,
          allowedMethods: cloudfront.AllowedMethods.ALLOW_ALL,
          cachedMethods: cloudfront.CachedMethods.CACHE_GET_HEAD_OPTIONS,
          compress: true,
          cachePolicy: imageCachePolicy,
          originRequestPolicy: imageOriginRequestPolicy,
          edgeLambdas: [
            {
              eventType: cloudfront.LambdaEdgeEventType.ORIGIN_REQUEST,
              functionVersion: this.imageFunctionVersion,
            },
          ],
        },
        [this.pathPattern("_next/data/*")]: {
          viewerProtocolPolicy,
          origin,
          allowedMethods: cloudfront.AllowedMethods.ALLOW_GET_HEAD_OPTIONS,
          cachedMethods: cloudfront.CachedMethods.CACHE_GET_HEAD_OPTIONS,
          compress: true,
          cachePolicy: lambdaCachePolicy,
          edgeLambdas,
        },
        [this.pathPattern("_next/*")]: {
          viewerProtocolPolicy,
          origin,
          allowedMethods: cloudfront.AllowedMethods.ALLOW_GET_HEAD_OPTIONS,
          cachedMethods: cloudfront.CachedMethods.CACHE_GET_HEAD_OPTIONS,
          compress: true,
          cachePolicy: staticCachePolicy,
        },
        [this.pathPattern("static/*")]: {
          viewerProtocolPolicy,
          origin,
          allowedMethods: cloudfront.AllowedMethods.ALLOW_GET_HEAD_OPTIONS,
          cachedMethods: cloudfront.CachedMethods.CACHE_GET_HEAD_OPTIONS,
          compress: true,
          cachePolicy: staticCachePolicy,
        },
        [this.pathPattern("api/*")]: {
          viewerProtocolPolicy,
          origin,
          allowedMethods: cloudfront.AllowedMethods.ALLOW_ALL,
          cachedMethods: cloudfront.CachedMethods.CACHE_GET_HEAD_OPTIONS,
          compress: true,
          cachePolicy: lambdaCachePolicy,
          edgeLambdas: [
            {
              includeBody: true,
              eventType: cloudfront.LambdaEdgeEventType.ORIGIN_REQUEST,
              functionVersion: this.apiFunctionVersion,
            },
          ],
        },
        ...(cfDistributionProps.additionalBehaviors || {}),
      },
    });
  }

  private createCloudFrontStaticCachePolicy(): cloudfront.CachePolicy {
    return new cloudfront.CachePolicy(
      this,
      "StaticsCache",
      NextjsSite.staticCachePolicyProps
    );
  }

  private createCloudFrontImageCachePolicy(): cloudfront.CachePolicy {
    return new cloudfront.CachePolicy(
      this,
      "ImageCache",
      NextjsSite.imageCachePolicyProps
    );
  }

  private createCloudFrontLambdaCachePolicy(): cloudfront.CachePolicy {
    return new cloudfront.CachePolicy(
      this,
      "LambdaCache",
      NextjsSite.lambdaCachePolicyProps
    );
  }

  private createCloudFrontImageOriginRequestPolicy(): cloudfront.OriginRequestPolicy {
    return new cloudfront.OriginRequestPolicy(
      this,
      "ImageOriginRequest",
      NextjsSite.imageOriginRequestPolicyProps
    );
  }

  private createCloudFrontInvalidation(): CustomResource {
    // Create a Lambda function that will be doing the invalidation
    const invalidator = new lambda.Function(this, "CloudFrontInvalidator", {
      code: lambda.Code.fromAsset(
        path.join(__dirname, "../assets/BaseSite/custom-resource")
      ),
      layers: [this.awsCliLayer],
      runtime: lambda.Runtime.PYTHON_3_7,
      handler: "cf-invalidate.handler",
      timeout: Duration.minutes(15),
      memorySize: 1024,
    });

    // Grant permissions to invalidate CF Distribution
    invalidator.addToRolePolicy(
      new iam.PolicyStatement({
        effect: iam.Effect.ALLOW,
        actions: [
          "cloudfront:GetInvalidation",
          "cloudfront:CreateInvalidation",
        ],
        resources: ["*"],
      })
    );

    // need the BuildId field so this CR gets updated on each deploy
    let buildId: string;
    if (this.isPlaceholder) {
      buildId = "live";
    } else {
      const buildIdFile = path.resolve(this.buildOutDir!, "assets", "BUILD_ID");
      buildId = fs.readFileSync(buildIdFile).toString();
    }

    // Create custom resource
    const waitForInvalidation =
      this.props.waitForInvalidation === false ? false : true;
    return new CustomResource(this, "CloudFrontInvalidation", {
      serviceToken: invalidator.functionArn,
      resourceType: "Custom::SSTCloudFrontInvalidation",
      properties: {
        BuildId: buildId,
        DistributionId: this.cdk.distribution.distributionId,
        DistributionPaths: ["/*"],
        WaitForInvalidation: waitForInvalidation,
      },
    });
  }

  /////////////////////
  // Custom Domain
  /////////////////////

  protected validateCustomDomainSettings() {
    const { customDomain } = this.props;

    if (!customDomain) {
      return;
    }

    if (typeof customDomain === "string") {
      return;
    }

    if (customDomain.isExternalDomain === true) {
      if (!customDomain.cdk?.certificate) {
        throw new Error(
          `A valid certificate is required when "isExternalDomain" is set to "true".`
        );
      }
      if (customDomain.domainAlias) {
        throw new Error(
          `Domain alias is only supported for domains hosted on Amazon Route 53. Do not set the "customDomain.domainAlias" when "isExternalDomain" is enabled.`
        );
      }
      if (customDomain.hostedZone) {
        throw new Error(
          `Hosted zones can only be configured for domains hosted on Amazon Route 53. Do not set the "customDomain.hostedZone" when "isExternalDomain" is enabled.`
        );
      }
    }
  }

  protected lookupHostedZone(): route53.IHostedZone | undefined {
    const { customDomain } = this.props;

    // Skip if customDomain is not configured
    if (!customDomain) {
      return;
    }

    let hostedZone;

    if (typeof customDomain === "string") {
      hostedZone = route53.HostedZone.fromLookup(this, "HostedZone", {
        domainName: customDomain,
      });
    } else if (customDomain.cdk?.hostedZone) {
      hostedZone = customDomain.cdk.hostedZone;
    } else if (typeof customDomain.hostedZone === "string") {
      hostedZone = route53.HostedZone.fromLookup(this, "HostedZone", {
        domainName: customDomain.hostedZone,
      });
    } else if (typeof customDomain.domainName === "string") {
      // Skip if domain is not a Route53 domain
      if (customDomain.isExternalDomain === true) {
        return;
      }

      hostedZone = route53.HostedZone.fromLookup(this, "HostedZone", {
        domainName: customDomain.domainName,
      });
    } else {
      hostedZone = customDomain.hostedZone;
    }

    return hostedZone;
  }

  private createCertificate(): acm.ICertificate | undefined {
    const { customDomain } = this.props;

    if (!customDomain) {
      return;
    }

    let acmCertificate;

    // HostedZone is set for Route 53 domains
    if (this.cdk.hostedZone) {
      if (typeof customDomain === "string") {
        acmCertificate = new acm.DnsValidatedCertificate(this, "Certificate", {
          domainName: customDomain,
          hostedZone: this.cdk.hostedZone,
          region: "us-east-1",
        });
      } else if (customDomain.cdk?.certificate) {
        acmCertificate = customDomain.cdk.certificate;
      } else {
        acmCertificate = new acm.DnsValidatedCertificate(this, "Certificate", {
          domainName: customDomain.domainName,
          hostedZone: this.cdk.hostedZone,
          region: "us-east-1",
        });
      }
    }
    // HostedZone is NOT set for non-Route 53 domains
    else {
      if (typeof customDomain !== "string") {
        acmCertificate = customDomain.cdk?.certificate;
      }
    }

    return acmCertificate;
  }

  protected createRoute53Records(): void {
    const { customDomain } = this.props;

    if (!customDomain || !this.cdk.hostedZone) {
      return;
    }

    let recordName;
    let domainAlias;
    if (typeof customDomain === "string") {
      recordName = customDomain;
    } else {
      recordName = customDomain.domainName;
      domainAlias = customDomain.domainAlias;
    }

    // Create DNS record
    const recordProps = {
      recordName,
      zone: this.cdk.hostedZone,
      target: route53.RecordTarget.fromAlias(
        new route53Targets.CloudFrontTarget(this.cdk.distribution)
      ),
    };
    new route53.ARecord(this, "AliasRecord", recordProps);
    new route53.AaaaRecord(this, "AliasRecordAAAA", recordProps);

    // Create Alias redirect record
    if (domainAlias) {
      new route53Patterns.HttpsRedirect(this, "Redirect", {
        zone: this.cdk.hostedZone,
        recordNames: [domainAlias],
        targetDomain: recordName,
      });
    }
  }

  /////////////////////
  // Helper Functions
  /////////////////////

  private pathPattern(pattern: string): string {
    const { basePath } = this.routesManifest || {};
    return basePath && basePath.length > 0
      ? `${basePath.slice(1)}/${pattern}`
      : pattern;
  }

  private readRoutesManifest(): RoutesManifest {
    return fs.readJSONSync(
      path.join(this.buildOutDir!, "default-lambda/routes-manifest.json")
    );
  }

  private getS3ContentReplaceValues(): BaseSiteReplaceProps[] {
    const replaceValues: BaseSiteReplaceProps[] = [];

    Object.entries(this.props.environment || {})
      .filter(([, value]) => Token.isUnresolved(value))
      .forEach(([key, value]) => {
        const token = `{{ ${key} }}`;
        replaceValues.push(
          {
            files: "**/*.html",
            search: token,
            replace: value,
          },
          {
            files: "**/*.js",
            search: token,
            replace: value,
          },
          {
            files: "**/*.json",
            search: token,
            replace: value,
          }
        );
      });
    return replaceValues;
  }

  private getLambdaContentReplaceValues(): BaseSiteReplaceProps[] {
    const replaceValues: BaseSiteReplaceProps[] = [];

    // The Next.js app can have environment variables like
    // `process.env.API_URL` in the JS code. `process.env.API_URL` might or
    // might not get resolved on `next build` if it is used in
    // server-side functions, ie. getServerSideProps().
    // Because Lambda@Edge does not support environment variables, we will
    // use the trick of replacing "{{ _SST_NEXTJS_SITE_ENVIRONMENT_ }}" with
    // a JSON encoded string of all environment key-value pairs. This string
    // will then get decoded at run time.
    const lambdaEnvs: { [key: string]: string } = {};

    Object.entries(this.props.environment || {}).forEach(([key, value]) => {
      const token = `{{ ${key} }}`;
      replaceValues.push(
        {
          files: "**/*.html",
          search: token,
          replace: value,
        },
        {
          files: "**/*.js",
          search: token,
          replace: value,
        },
        {
          files: "**/*.json",
          search: token,
          replace: value,
        }
      );
      lambdaEnvs[key] = value;
    });

    replaceValues.push({
      files: "**/*.js",
      search: '"{{ _SST_NEXTJS_SITE_ENVIRONMENT_ }}"',
      replace: JSON.stringify(lambdaEnvs),
    });

    return replaceValues;
  }

  private registerSiteEnvironment() {
    const environmentOutputs: Record<string, string> = {};
    for (const [key, value] of Object.entries(this.props.environment || {})) {
      const outputId = `SstSiteEnv_${key}`;
      const output = new CfnOutput(this, outputId, { value });
      environmentOutputs[key] = Stack.of(this).getLogicalId(output);
    }

    const root = this.node.root as App;
    root.registerSiteEnvironment({
      id: this.node.id,
      path: this.props.path,
      stack: Stack.of(this).node.id,
      environmentOutputs,
    } as BaseSiteEnvironmentOutputsInfo);
  }
}<|MERGE_RESOLUTION|>--- conflicted
+++ resolved
@@ -60,7 +60,7 @@
     distribution?: NextjsCdkDistributionProps;
     /**
      * Override the default CloudFront cache policies created internally.
-<<<<<<< HEAD
+     *
      * @example
      * ### Reusing CloudFront cache policies
      *
@@ -85,8 +85,6 @@
      *   cfCachePolicies: cachePolicies,
      * });
      * ```
-=======
->>>>>>> b4cdfce9
      */
     cachePolicies?: {
       staticCachePolicy?: cloudfront.ICachePolicy;
