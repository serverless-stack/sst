--- conflicted
+++ resolved
@@ -61,10 +61,7 @@
 export type NextjsSiteDomainProps = BaseSiteDomainProps;
 export type NextjsSiteCdkDistributionProps = BaseSiteCdkDistributionProps;
 
-<<<<<<< HEAD
 export class NextjsSite extends Construct {
-=======
-export class NextjsSite extends cdk.Construct {
   public static staticCachePolicyProps: cloudfront.CachePolicyProps = {
     queryStringBehavior: cloudfront.CacheQueryStringBehavior.none(),
     headerBehavior: cloudfront.CacheHeaderBehavior.none(),
@@ -101,7 +98,6 @@
     comment: "SST NextjsSite Lambda Default Cache Policy",
   };
 
->>>>>>> 35b09d83
   public readonly s3Bucket: s3.Bucket;
   public readonly cfDistribution: cloudfront.Distribution;
   public readonly hostedZone?: route53.IHostedZone;
@@ -1097,7 +1093,7 @@
     const replaceValues: BaseSiteReplaceProps[] = [];
 
     Object.entries(this.props.environment || {})
-      .filter(([key, value]) => cdk.Token.isUnresolved(value))
+      .filter(([, value]) => cdk.Token.isUnresolved(value))
       .forEach(([key, value]) => {
         const token = `{{ ${key} }}`;
         replaceValues.push(
