--- conflicted
+++ resolved
@@ -1,10 +1,6 @@
 {
   "name": "@serverless-stack/resources",
-<<<<<<< HEAD
-  "version": "1.9.1",
-=======
   "version": "1.9.4",
->>>>>>> 68f9fb12
   "homepage": "https://sst.dev",
   "description": "Helper AWS CDK constructs for SST apps.",
   "main": "dist/index.js",
@@ -42,11 +38,7 @@
     "@aws-cdk/aws-apigatewayv2-authorizers-alpha": "2.32.0-alpha.0",
     "@aws-cdk/aws-apigatewayv2-integrations-alpha": "2.32.0-alpha.0",
     "@aws-cdk/aws-appsync-alpha": "2.32.0-alpha.0",
-<<<<<<< HEAD
-    "@serverless-stack/core": "1.9.1",
-=======
     "@serverless-stack/core": "1.9.4",
->>>>>>> 68f9fb12
     "archiver": "^5.3.0",
     "aws-cdk-lib": "2.32.0",
     "chalk": "^4.1.0",
