{
  "name": "@serverless-stack/resources",
  "version": "1.4.1",
  "homepage": "https://sst.dev",
  "description": "Helper AWS CDK constructs for SST apps.",
  "main": "dist/index.js",
  "types": "dist/index.d.ts",
  "type": "module",
  "exports": {
    "import": "./dist/index.js"
  },
  "scripts": {
    "cdk-version-check": "node ./bin/aws-cdk-version-check.cjs",
    "build": "tsc --rootDir src --outDir dist && yarn build:stub && yarn build:rds-migrator && yarn build:bridge && yarn build:script && yarn build:next",
    "build:script": "echo '{ \"type\": \"module\"}' > dist/Script/package.json",
    "build:next": "echo '{ \"type\": \"module\"}' > dist/nextjs-site/custom-resource/package.json",
    "build:stub": "cd assets/stub && yarn && cd ../.. && node ./bin/create-stub-zip.cjs",
    "build:rds-migrator": "cd assets/RDS/migrator && cd ../../.. && node ./bin/copy-rds-migrator.cjs",
    "build:bridge": "node ./bin/build-bridge-client.cjs",
    "clean": "rm -rf dist",
    "test": "vitest run --no-threads"
  },
  "author": {
    "name": "SST",
    "url": "https://sst.dev"
  },
  "repository": {
    "type": "git",
    "url": "https://github.com/serverless-stack/sst.git",
    "directory": "packages/resources"
  },
  "license": "MIT",
  "publishConfig": {
    "access": "public"
  },
  "dependencies": {
<<<<<<< HEAD
    "@aws-cdk/aws-apigatewayv2-alpha": "2.32.0-alpha.0",
    "@aws-cdk/aws-apigatewayv2-authorizers-alpha": "2.32.0-alpha.0",
    "@aws-cdk/aws-apigatewayv2-integrations-alpha": "2.32.0-alpha.0",
    "@aws-cdk/aws-appsync-alpha": "2.32.0-alpha.0",
    "@serverless-stack/core": "1.4.0",
=======
    "@aws-cdk/aws-apigatewayv2-alpha": "2.24.0-alpha.0",
    "@aws-cdk/aws-apigatewayv2-authorizers-alpha": "2.24.0-alpha.0",
    "@aws-cdk/aws-apigatewayv2-integrations-alpha": "2.24.0-alpha.0",
    "@aws-cdk/aws-appsync-alpha": "2.24.0-alpha.0",
    "@serverless-stack/core": "1.4.1",
>>>>>>> b2f47a67
    "archiver": "^5.3.0",
    "aws-cdk-lib": "2.32.0",
    "chalk": "^4.1.0",
    "constructs": "^10.0.29",
    "cross-spawn": "^7.0.3",
    "fs-extra": "^9.0.1",
    "glob": "^7.1.7",
    "indent-string": "^5.0.0",
    "zip-local": "^0.3.4"
  },
  "devDependencies": {
    "@graphql-tools/merge": "^8.2.12",
    "@sls-next/lambda-at-edge": "^3.7.0-alpha.7",
    "@types/cross-spawn": "^6.0.2",
    "@types/fs-extra": "^9.0.6",
    "@types/glob": "^7.2.0",
    "@types/node": "^14.0.27",
    "esbuild-jest": "^0.5.0",
    "typedoc": "^0.22.13",
    "vitest": "^0.15.1"
  },
  "optionalDependencies": {
    "graphql": "^16.5.0"
  },
  "gitHead": "8ac2d0abc11d5de721c87658bb445e3d6c211dcf"
}<|MERGE_RESOLUTION|>--- conflicted
+++ resolved
@@ -34,19 +34,11 @@
     "access": "public"
   },
   "dependencies": {
-<<<<<<< HEAD
     "@aws-cdk/aws-apigatewayv2-alpha": "2.32.0-alpha.0",
     "@aws-cdk/aws-apigatewayv2-authorizers-alpha": "2.32.0-alpha.0",
     "@aws-cdk/aws-apigatewayv2-integrations-alpha": "2.32.0-alpha.0",
     "@aws-cdk/aws-appsync-alpha": "2.32.0-alpha.0",
-    "@serverless-stack/core": "1.4.0",
-=======
-    "@aws-cdk/aws-apigatewayv2-alpha": "2.24.0-alpha.0",
-    "@aws-cdk/aws-apigatewayv2-authorizers-alpha": "2.24.0-alpha.0",
-    "@aws-cdk/aws-apigatewayv2-integrations-alpha": "2.24.0-alpha.0",
-    "@aws-cdk/aws-appsync-alpha": "2.24.0-alpha.0",
     "@serverless-stack/core": "1.4.1",
->>>>>>> b2f47a67
     "archiver": "^5.3.0",
     "aws-cdk-lib": "2.32.0",
     "chalk": "^4.1.0",
