import * as fs from "fs-extra";
import { hasResource, objectLike, stringLike, ANY } from "./helper";
import { App, Api, Stack, ViteStaticSite } from "../src";

beforeEach(async () => {
  await clearBuildOutput();
});

afterAll(async () => {
  await clearBuildOutput();
});

async function clearBuildOutput() {
  fs.removeSync("test/vite-static-site/dist");
  fs.removeSync("test/vite-static-site/src/sst-env.d.ts");
  fs.removeSync("test/vite-static-site/src/my-env.d.ts");
}

/////////////////////////////
// Test Constructor
/////////////////////////////

test("constructor: typesPath undefined", async () => {
  const stack = new Stack(new App(), "stack");
  new ViteStaticSite(stack, "Site", {
    path: "test/vite-static-site",
  });
<<<<<<< HEAD
  expect(
    fs.existsSync("test/vite-static-site/js-site/src/sst-env.d.ts")
  ).toBeFalsy();
=======
  expect(fs.existsSync("test/vite-static-site/src/sst-env.d.ts")).toBeTruthy();
>>>>>>> da5924ed
});

test("constructor: typesPath defined", async () => {
  const stack = new Stack(new App(), "stack");
  new ViteStaticSite(stack, "Site", {
    path: "test/vite-static-site",
    typesPath: "src/my-env.d.ts",
  });
<<<<<<< HEAD
  expect(
    fs.existsSync("test/vite-static-site/js-site/src/sst-env.d.ts")
  ).toBeFalsy();
  expect(
    fs.existsSync("test/vite-static-site/js-site/src/my-env.d.ts")
  ).toBeTruthy();
});

test("constructor: typesPath undefined for ts site", async () => {
  const stack = new Stack(new App(), "stack");
  new ViteStaticSite(stack, "Site", {
    path: "test/vite-static-site/ts-site",
  });
  expect(
    fs.existsSync("test/vite-static-site/ts-site/src/sst-env.d.ts")
  ).toBeTruthy();
});

test("constructor: typesPath defined for ts site", async () => {
  const stack = new Stack(new App(), "stack");
  new ViteStaticSite(stack, "Site", {
    path: "test/vite-static-site/ts-site",
    typesPath: "src/my-env.d.ts",
  });
  expect(
    fs.existsSync("test/vite-static-site/ts-site/src/sst-env.d.ts")
  ).toBeFalsy();
  expect(
    fs.existsSync("test/vite-static-site/ts-site/src/my-env.d.ts")
  ).toBeTruthy();
=======
  expect(fs.existsSync("test/vite-static-site/src/sst-env.d.ts")).toBeFalsy();
  expect(fs.existsSync("test/vite-static-site/src/my-env.d.ts")).toBeTruthy();
>>>>>>> da5924ed
});

test("constructor: default indexPage", async () => {
  const stack = new Stack(new App(), "stack");
  new ViteStaticSite(stack, "Site", {
    path: "test/vite-static-site",
  });
  hasResource(stack, "AWS::CloudFront::Distribution", {
    DistributionConfig: objectLike({
      DefaultRootObject: "index.html",
    }),
  });
});

test("constructor: default errorPage redirect to indexPage", async () => {
  const stack = new Stack(new App(), "stack");
  new ViteStaticSite(stack, "Site", {
    path: "test/vite-static-site",
  });
  hasResource(stack, "AWS::CloudFront::Distribution", {
    DistributionConfig: objectLike({
      CustomErrorResponses: [
        {
          ErrorCode: 403,
          ResponseCode: 200,
          ResponsePagePath: "/index.html",
        },
        {
          ErrorCode: 404,
          ResponseCode: 200,
          ResponsePagePath: "/index.html",
        },
      ],
    }),
  });
});

test("constructor: default buildCommand", async () => {
  const stack = new Stack(new App(), "stack");
  const api = new Api(stack, "Api");
  new ViteStaticSite(stack, "Site", {
    path: "test/vite-static-site",
    environment: {
      VITE_CONSTANT_ENV: "my-url",
      VITE_REFERENCE_ENV: api.url,
    },
  });
<<<<<<< HEAD
  const indexHtml = fs.readFileSync(
    "test/vite-static-site/js-site/dist/index.html"
=======
  const indexHtml = fs.readFileSync("test/vite-static-site/dist/index.html");
  expect(indexHtml.toString().trim()).toBe(
    "my-url {{ VITE_REFERENCE_ENV }}"
>>>>>>> da5924ed
  );
  expect(indexHtml.toString().trim()).toBe("my-url {{ VITE_REFERENCE_ENV }}");
});

test("constructor: default buildCommand override", async () => {
  const stack = new Stack(new App(), "stack");
  const api = new Api(stack, "Api");
  new ViteStaticSite(stack, "Site", {
    path: "test/vite-static-site",
    buildCommand:
      'rm -rf dist && mkdir dist && node -e "console.log(process.env.VITE_CONSTANT_ENV, process.env.VITE_REFERENCE_ENV, process.env.VITE_REFERENCE_ENV)" > dist/index.html',
    environment: {
      VITE_CONSTANT_ENV: "my-url",
      VITE_REFERENCE_ENV: api.url,
    },
  });
<<<<<<< HEAD
  const indexHtml = fs.readFileSync(
    "test/vite-static-site/js-site/dist/index.html"
  );
=======
  const indexHtml = fs.readFileSync("test/vite-static-site/dist/index.html");
>>>>>>> da5924ed
  expect(indexHtml.toString().trim()).toBe(
    "my-url {{ VITE_REFERENCE_ENV }} {{ VITE_REFERENCE_ENV }}"
  );
});

test("constructor: default fileOptions for cache control", async () => {
  const stack = new Stack(new App(), "stack");
  new ViteStaticSite(stack, "Site", {
    path: "test/vite-static-site",
  });
  hasResource(stack, "Custom::SSTBucketDeployment", {
    Sources: [
      {
        BucketName: ANY,
        ObjectKey: ANY,
      },
    ],
    DestinationBucketName: {
      Ref: "SiteS3Bucket43E5BB2F",
    },
    FileOptions: [
      [
        "--exclude",
        "*",
        "--include",
        "*.html",
        "--cache-control",
        "max-age=0,no-cache,no-store,must-revalidate",
      ],
      [
        "--exclude",
        "*",
        "--include",
        "*.js",
        "--include",
        "*.css",
        "--cache-control",
        "max-age=31536000,public,immutable",
      ],
    ],
    ReplaceValues: [],
  });
});

test("constructor: default replaceValues", async () => {
  const stack = new Stack(new App(), "stack");
  const api = new Api(stack, "Api");

  new ViteStaticSite(stack, "Site", {
    path: "test/vite-static-site",
    environment: {
      VITE_CONSTANT_ENV: "my-url",
      VITE_REFERENCE_ENV: api.url,
    },
  });
  hasResource(stack, "Custom::SSTBucketDeployment", {
    ReplaceValues: [
      {
        files: "index.html",
        search: "{{ VITE_REFERENCE_ENV }}",
        replace: { "Fn::GetAtt": ANY },
      },
      {
        files: "**/*.js",
        search: "{{ VITE_REFERENCE_ENV }}",
        replace: { "Fn::GetAtt": ANY },
      },
    ],
  });
});

test("constructor: default replaceValues override", async () => {
  const stack = new Stack(new App(), "stack");
  const api = new Api(stack, "Api");
  new ViteStaticSite(stack, "Site", {
    path: "test/vite-static-site",
    environment: {
      VITE_CONSTANT_ENV: "my-url",
      VITE_REFERENCE_ENV: api.url,
    },
    replaceValues: [
      {
        files: "*.txt",
        search: "{{ KEY }}",
        replace: "value",
      },
    ],
  });
  hasResource(stack, "Custom::SSTBucketDeployment", {
    ReplaceValues: [
      {
        files: "*.txt",
        search: "{{ KEY }}",
        replace: "value",
      },
      {
        files: "index.html",
        search: "{{ VITE_REFERENCE_ENV }}",
        replace: { "Fn::GetAtt": ANY },
      },
      {
        files: "**/*.js",
        search: "{{ VITE_REFERENCE_ENV }}",
        replace: { "Fn::GetAtt": ANY },
      },
    ],
  });
});<|MERGE_RESOLUTION|>--- conflicted
+++ resolved
@@ -25,13 +25,7 @@
   new ViteStaticSite(stack, "Site", {
     path: "test/vite-static-site",
   });
-<<<<<<< HEAD
-  expect(
-    fs.existsSync("test/vite-static-site/js-site/src/sst-env.d.ts")
-  ).toBeFalsy();
-=======
   expect(fs.existsSync("test/vite-static-site/src/sst-env.d.ts")).toBeTruthy();
->>>>>>> da5924ed
 });
 
 test("constructor: typesPath defined", async () => {
@@ -40,41 +34,8 @@
     path: "test/vite-static-site",
     typesPath: "src/my-env.d.ts",
   });
-<<<<<<< HEAD
-  expect(
-    fs.existsSync("test/vite-static-site/js-site/src/sst-env.d.ts")
-  ).toBeFalsy();
-  expect(
-    fs.existsSync("test/vite-static-site/js-site/src/my-env.d.ts")
-  ).toBeTruthy();
-});
-
-test("constructor: typesPath undefined for ts site", async () => {
-  const stack = new Stack(new App(), "stack");
-  new ViteStaticSite(stack, "Site", {
-    path: "test/vite-static-site/ts-site",
-  });
-  expect(
-    fs.existsSync("test/vite-static-site/ts-site/src/sst-env.d.ts")
-  ).toBeTruthy();
-});
-
-test("constructor: typesPath defined for ts site", async () => {
-  const stack = new Stack(new App(), "stack");
-  new ViteStaticSite(stack, "Site", {
-    path: "test/vite-static-site/ts-site",
-    typesPath: "src/my-env.d.ts",
-  });
-  expect(
-    fs.existsSync("test/vite-static-site/ts-site/src/sst-env.d.ts")
-  ).toBeFalsy();
-  expect(
-    fs.existsSync("test/vite-static-site/ts-site/src/my-env.d.ts")
-  ).toBeTruthy();
-=======
   expect(fs.existsSync("test/vite-static-site/src/sst-env.d.ts")).toBeFalsy();
   expect(fs.existsSync("test/vite-static-site/src/my-env.d.ts")).toBeTruthy();
->>>>>>> da5924ed
 });
 
 test("constructor: default indexPage", async () => {
@@ -122,15 +83,8 @@
       VITE_REFERENCE_ENV: api.url,
     },
   });
-<<<<<<< HEAD
-  const indexHtml = fs.readFileSync(
-    "test/vite-static-site/js-site/dist/index.html"
-=======
   const indexHtml = fs.readFileSync("test/vite-static-site/dist/index.html");
-  expect(indexHtml.toString().trim()).toBe(
-    "my-url {{ VITE_REFERENCE_ENV }}"
->>>>>>> da5924ed
-  );
+  expect(indexHtml.toString().trim()).toBe("my-url {{ VITE_REFERENCE_ENV }}");
   expect(indexHtml.toString().trim()).toBe("my-url {{ VITE_REFERENCE_ENV }}");
 });
 
@@ -146,13 +100,7 @@
       VITE_REFERENCE_ENV: api.url,
     },
   });
-<<<<<<< HEAD
-  const indexHtml = fs.readFileSync(
-    "test/vite-static-site/js-site/dist/index.html"
-  );
-=======
   const indexHtml = fs.readFileSync("test/vite-static-site/dist/index.html");
->>>>>>> da5924ed
   expect(indexHtml.toString().trim()).toBe(
     "my-url {{ VITE_REFERENCE_ENV }} {{ VITE_REFERENCE_ENV }}"
   );
