--- conflicted
+++ resolved
@@ -28,29 +28,18 @@
         const fileContent = await fs.readFile(args.filename, "utf-8");
         const envVars = parse(fileContent);
 
-<<<<<<< HEAD
-      // Set secrets
-      const setting = createSpinner(
-        ` Setting secrets from "${args.filename}"`
-      ).start();
-      for (const [key, value] of Object.entries(envVars)) {
-        await Config.setSecret({
-          key: key,
-          value: value,
-          fallback: args.fallback === true,
-        });
-      }
-      setting.succeed();
-=======
         // Set secrets
         const setting = createSpinner(
           ` Setting secrets from "${args.filename}"`
         ).start();
         for (const [key, value] of Object.entries(envVars)) {
-          await Config.setSecret({ key, value });
+          await Config.setSecret({
+            key: key,
+            value: value,
+            fallback: args.fallback === true,
+          });
         }
         setting.succeed();
->>>>>>> 1e72d3b1
 
         // Restart functions & sites
         const envNames = Object.keys(envVars);
