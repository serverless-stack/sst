--- conflicted
+++ resolved
@@ -924,32 +924,6 @@
         ]);
       }
 
-<<<<<<< HEAD
-          const fnUrl = fn.addFunctionUrl({
-            authType: regional?.enableServerUrlIamAuth
-              ? FunctionUrlAuthType.AWS_IAM
-              : FunctionUrlAuthType.NONE,
-            invokeMode: props.streaming
-              ? InvokeMode.RESPONSE_STREAM
-              : InvokeMode.BUFFERED,
-          });
-          if (regional?.enableServerUrlIamAuth) {
-            useFunctionUrlSigningFunction().attachPermissions([
-              new PolicyStatement({
-                actions: ["lambda:InvokeFunctionUrl"],
-                resources: [fn.functionArn],
-              }),
-            ]);
-          }
-
-          origins[name] = new HttpOrigin(Fn.parseDomainName(fnUrl.url), {
-            readTimeout:
-              typeof timeout === "string"
-                ? toCdkDuration(timeout)
-                : CdkDuration.seconds(timeout),
-          });
-        }
-=======
       return new HttpOrigin(Fn.parseDomainName(fnUrl.url), {
         readTimeout:
           typeof timeout === "string"
@@ -957,7 +931,6 @@
             : CdkDuration.seconds(timeout),
       });
     }
->>>>>>> 5cbf8f7c
 
     function createOriginGroup(props: OriginGroupConfig, origins: OriginsMap) {
       return new OriginGroup({
