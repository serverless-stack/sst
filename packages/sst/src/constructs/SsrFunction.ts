import url from "url";
import path from "path";
import zlib from "zlib";
import fs from "fs/promises";
import spawn from "cross-spawn";
import { Construct } from "constructs";
import {
  Effect,
  Role,
  Policy,
  PolicyStatement,
  CfnPolicy,
  IGrantable,
} from "aws-cdk-lib/aws-iam";
import { RetentionDays } from "aws-cdk-lib/aws-logs";
import {
  Architecture,
  AssetCode,
  Runtime,
  CfnFunction,
  Code,
  FunctionOptions,
  Function as CdkFunction,
  FunctionUrlOptions,
} from "aws-cdk-lib/aws-lambda";
import { Bucket } from "aws-cdk-lib/aws-s3";
import {
  Duration as CdkDuration,
  CustomResource,
  CfnCustomResource,
} from "aws-cdk-lib/core";

import { useProject } from "../project.js";
import { useRuntimeHandlers } from "../runtime/handlers.js";
import {
  useFunctions,
  NodeJSProps,
  FunctionCopyFilesProps,
} from "./Function.js";
import { Secret } from "./Config.js";
import { App } from "./App.js";
import { Stack } from "./Stack.js";
import { SSTConstruct } from "./Construct.js";
import {
  bindEnvironment,
  bindPermissions,
  getReferencedSecrets,
} from "./util/functionBinding.js";
import { Permissions, attachPermissionsToRole } from "./util/permission.js";
import { Size, toCdkSize } from "./util/size.js";
import { Duration, toCdkDuration } from "./util/duration.js";
import { useDeferredTasks } from "./deferred_task.js";
import { Asset } from "aws-cdk-lib/aws-s3-assets";
const __dirname = path.dirname(url.fileURLToPath(import.meta.url));

export interface SsrFunctionProps
  extends Omit<
    FunctionOptions,
    "memorySize" | "timeout" | "runtime" | "architecture"
  > {
  bundle?: string;
  handler: string;
<<<<<<< HEAD
  runtime?: "nodejs14.x" | "nodejs16.x" | "nodejs18.x";
  architecture?: "arm_64" | "x86_64" | Architecture;
=======
  runtime?: "nodejs16.x" | "nodejs18.x";
>>>>>>> 6d4fb138
  timeout?: number | Duration;
  memorySize?: number | Size;
  permissions?: Permissions;
  environment?: Record<string, string>;
  bind?: SSTConstruct[];
  nodejs?: NodeJSProps;
  copyFiles?: FunctionCopyFilesProps[];
  logRetention?: RetentionDays;
}

/////////////////////
// Construct
/////////////////////

export class SsrFunction extends Construct implements SSTConstruct {
  public readonly id: string;
  /** @internal */
  public readonly _doNotAllowOthersToBind = true;
  public function: CdkFunction;
  private assetReplacer: CustomResource;
  private assetReplacerPolicy: Policy;
  private missingSourcemap?: boolean;
  private props: SsrFunctionProps & {
    timeout: Exclude<SsrFunctionProps["timeout"], undefined>;
    memorySize: Exclude<SsrFunctionProps["memorySize"], undefined>;
    environment: Exclude<SsrFunctionProps["environment"], undefined>;
    permissions: Exclude<SsrFunctionProps["permissions"], undefined>;
  };

  constructor(scope: Construct, id: string, props: SsrFunctionProps) {
    super(scope, id);
    this.id = id;

    this.props = {
      timeout: 10,
      memorySize: 1024,
      ...props,
      environment: props.environment || {},
      permissions: props.permissions || [],
    };

    // Create function with placeholder code
    const assetBucket = "placeholder";
    const assetKey = "placeholder";
    const { assetReplacer, assetReplacerPolicy } = this.createCodeReplacer(
      assetBucket,
      assetKey
    );
    this.function = this.createFunction(assetBucket, assetKey);
    this.attachPermissions(props.permissions || []);
    this.bind(props.bind || []);
    this.function.node.addDependency(assetReplacer);

    this.assetReplacer = assetReplacer;
    this.assetReplacerPolicy = assetReplacerPolicy;

    useDeferredTasks().add(async () => {
      const { bundle } = props;
      const code = bundle
        ? await this.buildAssetFromBundle(bundle)
        : await this.buildAssetFromHandler();
      const codeConfig = code.bind(this.function);
      const assetBucket = codeConfig.s3Location?.bucketName!;
      const assetKey = codeConfig.s3Location?.objectKey!;
      this.updateCodeReplacer(assetBucket, assetKey);
      this.updateFunction(code, assetBucket, assetKey);
    });

    const app = this.node.root as App;
    app.registerTypes(this);
  }

  public get role() {
    return this.function.role;
  }

  public get functionArn() {
    return this.function.functionArn;
  }

  public get functionName() {
    return this.function.functionName;
  }

  public addEnvironment(key: string, value: string) {
    return this.function.addEnvironment(key, value);
  }

  public addFunctionUrl(props?: FunctionUrlOptions) {
    return this.function.addFunctionUrl(props);
  }

  public grantInvoke(grantee: IGrantable) {
    return this.function.grantInvoke(grantee);
  }

  public attachPermissions(permissions: Permissions) {
    attachPermissionsToRole(this.function.role as Role, permissions);
  }

  public _overrideMissingSourcemap() {
    this.missingSourcemap = true;
  }

  private createFunction(assetBucket: string, assetKey: string) {
    const {
      architecture,
      runtime,
      timeout,
      memorySize,
      handler,
      logRetention,
    } = this.props;

    return new CdkFunction(this, `ServerFunction`, {
      ...this.props,
      handler: handler.split(path.sep).join(path.posix.sep),
      logRetention: logRetention ?? RetentionDays.THREE_DAYS,
      code: Code.fromBucket(
        Bucket.fromBucketName(this, "IServerFunctionBucket", assetBucket),
        assetKey
      ),
      runtime:
<<<<<<< HEAD
        runtime === "nodejs14.x"
          ? Runtime.NODEJS_14_X
          : runtime === "nodejs16.x"
          ? Runtime.NODEJS_16_X
          : Runtime.NODEJS_18_X,
      architecture:
        architecture instanceof Architecture
          ? architecture
          : architecture === "x86_64"
          ? Architecture.X86_64
          : Architecture.ARM_64,
=======
        runtime === "nodejs16.x" ? Runtime.NODEJS_16_X : Runtime.NODEJS_18_X,
      architecture: architecture || Architecture.ARM_64,
>>>>>>> 6d4fb138
      memorySize:
        typeof memorySize === "string"
          ? toCdkSize(memorySize).toMebibytes()
          : memorySize,
      timeout:
        typeof timeout === "string"
          ? toCdkDuration(timeout)
          : CdkDuration.seconds(timeout),
      logRetentionRetryOptions: logRetention && { maxRetries: 100 },
    });
  }

  private createCodeReplacer(assetBucket: string, assetKey: string) {
    const { environment } = this.props;

    // Note: Source code for the Lambda functions have "{{ ENV_KEY }}" in them.
    //       They need to be replaced with real values before the Lambda
    //       functions get deployed.
    // - "*.js" files: ie. Next.js server function
    // - "*.html" files: ie. SvelteKit prerendered pages data
    // - "*.json" files: ie. SvelteKit prerendered + SSR data
    const stack = Stack.of(this) as Stack;

    const policy = new Policy(this, "AssetReplacerPolicy", {
      statements: [
        new PolicyStatement({
          effect: Effect.ALLOW,
          actions: ["s3:GetObject", "s3:PutObject"],
          resources: [`arn:${stack.partition}:s3:::${assetBucket}/*`],
        }),
      ],
    });
    stack.customResourceHandler.role?.attachInlinePolicy(policy);

    const resource = new CustomResource(this, "AssetReplacer", {
      serviceToken: stack.customResourceHandler.functionArn,
      resourceType: "Custom::AssetReplacer",
      properties: {
        bucket: assetBucket,
        key: assetKey,
        replacements: Object.entries(environment).map(([key, value]) => ({
          files: "**/*.@(*js|json|html)",
          search: `{{ ${key} }}`,
          replace: value,
        })),
      },
    });
    resource.node.addDependency(policy);

    return { assetReplacer: resource, assetReplacerPolicy: policy };
  }

  private bind(constructs: SSTConstruct[]): void {
    const app = this.node.root as App;
    this.function.addEnvironment("SST_APP", app.name);
    this.function.addEnvironment("SST_STAGE", app.stage);
    this.function.addEnvironment(
      "SST_SSM_PREFIX",
      useProject().config.ssmPrefix
    );

    // Get referenced secrets
    const referencedSecrets: Secret[] = [];
    constructs.forEach((c) =>
      referencedSecrets.push(...getReferencedSecrets(c))
    );

    [...constructs, ...referencedSecrets].forEach((c) => {
      // Bind environment
      const env = bindEnvironment(c);
      Object.entries(env).forEach(([key, value]) =>
        this.function.addEnvironment(key, value)
      );

      // Bind permissions
      const permissions = bindPermissions(c);
      Object.entries(permissions).forEach(([action, resources]) =>
        this.attachPermissions([
          new PolicyStatement({
            actions: [action],
            effect: Effect.ALLOW,
            resources,
          }),
        ])
      );
    });
  }

  private async buildAssetFromHandler() {
    useFunctions().add(this.node.addr, {
      handler: this.props.handler,
      runtime: this.props.runtime,
      architecture:
        this.props.architecture instanceof Architecture
          ? Architecture.X86_64
            ? "x86_64"
            : "arm_64"
          : this.props.architecture,
      nodejs: this.props.nodejs,
      copyFiles: this.props.copyFiles,
    });

    // build function
    const result = await useRuntimeHandlers().build(this.node.addr, "deploy");

    // create wrapper that calls the handler
    if (result.type === "error")
      throw new Error(
        [
          `There was a problem bundling the SSR function for the "${this.node.id}" Site.`,
          ...result.errors,
        ].join("\n")
      );

    // upload sourcemap
    const stack = Stack.of(this) as Stack;
    if (result.sourcemap) {
      const data = await fs.readFile(result.sourcemap);
      await fs.writeFile(result.sourcemap, zlib.gzipSync(data));
      const asset = new Asset(this, "Sourcemap", {
        path: result.sourcemap,
      });
      await fs.rm(result.sourcemap);
      useFunctions().sourcemaps.add(stack.stackName, {
        asset,
        tarKey: this.functionArn,
      });
    }
    this.missingSourcemap = !result.sourcemap;

    return AssetCode.fromAsset(result.out);
  }

  private async buildAssetFromBundle(bundle: string) {
    // Note: cannot point the bundle to the `.open-next/server-function`
    //       b/c the folder contains node_modules. And pnpm node_modules
    //       contains symlinks. CDK cannot zip symlinks correctly.
    //       https://github.com/aws/aws-cdk/issues/9251
    //       We will zip the folder ourselves.
    const outputPath = path.resolve(
      useProject().paths.artifacts,
      `SsrFunction-${this.node.id}-${this.node.addr}`
    );
    const script = path.resolve(
      __dirname,
      "../support/ssr-site-function-archiver.mjs"
    );
    const result = spawn.sync(
      "node",
      [script, path.join(bundle), path.join(outputPath, "server-function.zip")],
      { stdio: "inherit" }
    );
    if (result.status !== 0) {
      throw new Error(`There was a problem generating the assets package.`);
    }

    return AssetCode.fromAsset(path.join(outputPath, "server-function.zip"));
  }

  private updateCodeReplacer(assetBucket: string, assetKey: string) {
    const stack = Stack.of(this) as Stack;

    const cfnReplacer = this.assetReplacer.node
      .defaultChild as CfnCustomResource;
    cfnReplacer.addPropertyOverride("bucket", assetBucket);
    cfnReplacer.addPropertyOverride("key", assetKey);

    const cfnPolicy = this.assetReplacerPolicy.node.defaultChild as CfnPolicy;
    cfnPolicy.addPropertyOverride(
      "PolicyDocument.Statement.0.Resource",
      `arn:${stack.partition}:s3:::${assetBucket}/*`
    );
  }

  private updateFunction(code: Code, assetBucket: string, assetKey: string) {
    const cfnFunction = this.function.node.defaultChild as CfnFunction;
    cfnFunction.code = {
      s3Bucket: assetBucket,
      s3Key: assetKey,
    };
    code.bindToResource(cfnFunction);
  }

  /** @internal */
  public getConstructMetadata() {
    return {
      type: "Function" as const,
      data: {
        arn: this.functionArn,
        runtime: this.props.runtime,
        handler: this.props.handler,
        missingSourcemap: this.missingSourcemap === true ? true : undefined,
        localId: this.node.addr,
        secrets: [] as string[],
      },
    };
  }

  /** @internal */
  public getFunctionBinding() {
    return undefined;
  }
}<|MERGE_RESOLUTION|>--- conflicted
+++ resolved
@@ -60,12 +60,8 @@
   > {
   bundle?: string;
   handler: string;
-<<<<<<< HEAD
-  runtime?: "nodejs14.x" | "nodejs16.x" | "nodejs18.x";
+  runtime?: "nodejs16.x" | "nodejs18.x";
   architecture?: "arm_64" | "x86_64" | Architecture;
-=======
-  runtime?: "nodejs16.x" | "nodejs18.x";
->>>>>>> 6d4fb138
   timeout?: number | Duration;
   memorySize?: number | Size;
   permissions?: Permissions;
@@ -189,22 +185,13 @@
         assetKey
       ),
       runtime:
-<<<<<<< HEAD
-        runtime === "nodejs14.x"
-          ? Runtime.NODEJS_14_X
-          : runtime === "nodejs16.x"
-          ? Runtime.NODEJS_16_X
-          : Runtime.NODEJS_18_X,
-      architecture:
+        runtime === "nodejs16.x" ? Runtime.NODEJS_16_X : Runtime.NODEJS_18_X,
+        architecture:
         architecture instanceof Architecture
           ? architecture
           : architecture === "x86_64"
           ? Architecture.X86_64
           : Architecture.ARM_64,
-=======
-        runtime === "nodejs16.x" ? Runtime.NODEJS_16_X : Runtime.NODEJS_18_X,
-      architecture: architecture || Architecture.ARM_64,
->>>>>>> 6d4fb138
       memorySize:
         typeof memorySize === "string"
           ? toCdkSize(memorySize).toMebibytes()
