import fs from "fs";
import path from "path";
import { Construct } from "constructs";
import {
  Fn,
  Duration as CdkDuration,
  RemovalPolicy,
  CustomResource,
} from "aws-cdk-lib/core";
import { Effect, Policy, PolicyStatement } from "aws-cdk-lib/aws-iam";
import { RetentionDays } from "aws-cdk-lib/aws-logs";
import {
  Function as CdkFunction,
  Code,
  Runtime,
  Architecture,
  FunctionUrlAuthType,
} from "aws-cdk-lib/aws-lambda";
import {
  Distribution,
  ViewerProtocolPolicy,
  AllowedMethods,
  BehaviorOptions,
  CachedMethods,
  CachePolicy,
  ICachePolicy,
} from "aws-cdk-lib/aws-cloudfront";
<<<<<<< HEAD
import {
  S3Origin,
  HttpOrigin,
  OriginGroup,
} from "aws-cdk-lib/aws-cloudfront-origins";
=======
import { S3Origin, HttpOrigin } from "aws-cdk-lib/aws-cloudfront-origins";
import { Rule, Schedule } from "aws-cdk-lib/aws-events";
import { LambdaFunction } from "aws-cdk-lib/aws-events-targets";
>>>>>>> d6150800
import { Queue } from "aws-cdk-lib/aws-sqs";
import { SqsEventSource } from "aws-cdk-lib/aws-lambda-event-sources";
import { Stack } from "./Stack.js";
import { SsrFunction } from "./SsrFunction.js";
import { EdgeFunction } from "./EdgeFunction.js";
import { SsrSite, SsrSiteProps } from "./SsrSite.js";
import { Size, toCdkSize } from "./util/size.js";

export interface NextjsSiteProps extends Omit<SsrSiteProps, "nodejs"> {
  imageOptimization?: {
    /**
     * The amount of memory in MB allocated for image optimization function.
     * @default 1024 MB
     * @example
     * ```js
     * memorySize: "512 MB",
     * ```
     */
    memorySize?: number | Size;
  };
}

/**
 * The `NextjsSite` construct is a higher level CDK construct that makes it easy to create a Next.js app.
 * @example
 * Deploys a Next.js app in the `my-next-app` directory.
 *
 * ```js
 * new NextjsSite(stack, "web", {
 *   path: "my-next-app/",
 * });
 * ```
 */
export class NextjsSite extends SsrSite {
  protected declare props: NextjsSiteProps & {
    path: Exclude<NextjsSiteProps["path"], undefined>;
    runtime: Exclude<NextjsSiteProps["runtime"], undefined>;
    timeout: Exclude<NextjsSiteProps["timeout"], undefined>;
    memorySize: Exclude<NextjsSiteProps["memorySize"], undefined>;
    waitForInvalidation: Exclude<
      NextjsSiteProps["waitForInvalidation"],
      undefined
    >;
  };

  constructor(scope: Construct, id: string, props?: NextjsSiteProps) {
    super(scope, id, {
      buildCommand: "npx --yes open-next@2.0.0 build",
      ...props,
    });

    if (this.doNotDeploy) return;

    this.createRevalidation();
  }

  protected createRevalidation() {
    if (!this.serverLambdaForRegional && !this.serverLambdaForEdge) return;

    const queue = new Queue(this, "RevalidationQueue", {
      fifo: true,
      receiveMessageWaitTime: CdkDuration.seconds(20),
    });
    const consumer = new CdkFunction(this, "RevalidationFunction", {
      description: "Next.js revalidator",
      handler: "index.handler",
      code: Code.fromAsset(
        path.join(this.props.path, ".open-next", "revalidation-function")
      ),
      runtime: Runtime.NODEJS_18_X,
      timeout: CdkDuration.seconds(30),
    });
    consumer.addEventSource(new SqsEventSource(queue, { batchSize: 5 }));

    // Allow server to send messages to the queue
    const server = this.serverLambdaForRegional || this.serverLambdaForEdge;
    server?.addEnvironment("REVALIDATION_QUEUE_URL", queue.queueUrl);
    server?.addEnvironment("REVALIDATION_QUEUE_REGION", Stack.of(this).region);
    queue.grantSendMessages(server?.role!);
  }

  protected initBuildConfig() {
    return {
      typesPath: ".",
      serverBuildOutputFile: ".open-next/server-function/index.mjs",
      clientBuildOutputDir: ".open-next/assets",
      clientBuildVersionedSubDir: "_next",
      clientBuildS3KeyPrefix: "_assets",
      prerenderedBuildOutputDir: ".open-next/cache",
      prerenderedBuildS3KeyPrefix: "_cache",
    };
  }

  protected createFunctionForRegional(): CdkFunction {
    const {
      runtime,
      timeout,
      memorySize,
      bind,
      permissions,
      environment,
      cdk,
    } = this.props;
    const ssrFn = new SsrFunction(this, `ServerFunction`, {
      description: "Next.js server",
      bundle: path.join(this.props.path, ".open-next", "server-function"),
      handler: "index.handler",
      runtime,
      timeout,
      memorySize,
      bind,
      permissions,
      environment: {
        ...environment,
        CACHE_BUCKET_NAME: this.bucket.bucketName,
        CACHE_BUCKET_KEY_PREFIX: "_cache",
        CACHE_BUCKET_REGION: Stack.of(this).region,
      },
      ...cdk?.server,
    });
    return ssrFn.function;
  }

  protected createFunctionForEdge(): EdgeFunction {
    const { runtime, timeout, memorySize, bind, permissions, environment } =
      this.props;
    return new EdgeFunction(this, "ServerFunction", {
      bundle: path.join(this.props.path, ".open-next", "server-function"),
      handler: "index.handler",
      runtime,
      timeout,
      memorySize,
      bind,
      permissions,
      environment: {
        ...environment,
        CACHE_BUCKET_NAME: this.bucket.bucketName,
        CACHE_BUCKET_KEY_PREFIX: "_cache",
        CACHE_BUCKET_REGION: Stack.of(this).region,
      },
    });
  }

  private createImageOptimizationFunction(): CdkFunction {
    const { imageOptimization, path: sitePath } = this.props;

    return new CdkFunction(this, `ImageFunction`, {
      description: "Next.js image optimizer",
      handler: "index.handler",
      currentVersionOptions: {
        removalPolicy: RemovalPolicy.DESTROY,
      },
      logRetention: RetentionDays.THREE_DAYS,
      code: Code.fromAsset(
        path.join(sitePath, ".open-next/image-optimization-function")
      ),
      runtime: Runtime.NODEJS_18_X,
      memorySize: imageOptimization?.memorySize
        ? typeof imageOptimization.memorySize === "string"
          ? toCdkSize(imageOptimization.memorySize).toMebibytes()
          : imageOptimization.memorySize
        : 1536,
      timeout: CdkDuration.seconds(25),
      architecture: Architecture.ARM_64,
      environment: {
        BUCKET_NAME: this.cdk!.bucket.bucketName,
        BUCKET_KEY_PREFIX: "_assets",
      },
      initialPolicy: [
        new PolicyStatement({
          actions: ["s3:GetObject"],
          resources: [this.cdk!.bucket.arnForObjects("*")],
        }),
      ],
    });
  }

  protected createCloudFrontDistributionForRegional(): Distribution {
    /**
     * Next.js requests
     *
     * - Public asset
     *  Use case: When you request an asset in /public
     *  Request: /myImage.png
     *  Response cache:
     *  - Cache-Control: public, max-age=0, must-revalidate
     *  - x-vercel-cache: MISS (1st request)
     *  - x-vercel-cache: HIT (2nd request)
     *
     * - SSG page
     *  Use case: When you request an SSG page directly
     *  Request: /myPage
     *  Response cache:
     *  - Cache-Control: public, max-age=0, must-revalidate
     *  - Content-Encoding: br
     *  - x-vercel-cache: HIT (2nd request, not set for 1st request)
     *
     * - SSR page (directly)
     *  Use case: When you request an SSR page directly
     *  Request: /myPage
     *  Response cache:
     *  - Cache-Control: private, no-cache, no-store, max-age=0, must-revalidate
     *  - x-vercel-cache: MISS
     *
     * - SSR pages (user transition)
     *  Use case: When the page uses getServerSideProps(), and you request this page on
     *            client-side page trasitions. Next.js sends an API request to the server,
     *            which runs getServerSideProps()
     *  Request: /_next/data/_-fpIB1rqWyRD-EJO59pO/myPage.json
     *  Response cache:
     *  - Cache-Control: private, no-cache, no-store, max-age=0, must-revalidate
     *  - x-vercel-cache: MISS
     *
     * - Image optimization
     *  Use case: when you request an image
     *  Request: /_next/image?url=%2F_next%2Fstatic%2Fmedia%2F4600x4600.ce39e3d6.jpg&w=256&q=75
     *  Response cache:
     *    - Cache-Control: public, max-age=31536000, immutable
     *    - x-vercel-cache: HIT
     *
     * - API
     *  Use case: when you request an API endpoint
     *  Request: /api/hello
     *  Response cache:
     *    - Cache-Control: public, max-age=0, must-revalidate
     *    - x-vercel-cache: MISS
     */

    const { cdk } = this.props;
    const cfDistributionProps = cdk?.distribution || {};
    const s3Origin = new S3Origin(this.cdk!.bucket, {
      originPath: "/" + this.buildConfig.clientBuildS3KeyPrefix,
    });
    const cachePolicy =
      cdk?.serverCachePolicy ??
      this.buildServerCachePolicy([
        "accept",
        "rsc",
        "next-router-prefetch",
        "next-router-state-tree",
      ]);
    const serverBehavior = this.buildDefaultBehaviorForRegional(cachePolicy);

    return new Distribution(this, "Distribution", {
      // these values can be overwritten by cfDistributionProps
      defaultRootObject: "",
      // Override props.
      ...cfDistributionProps,
      // these values can NOT be overwritten by cfDistributionProps
      domainNames: this.buildDistributionDomainNames(),
      certificate: this.cdk!.certificate,
      defaultBehavior: serverBehavior,
      additionalBehaviors: {
        "api/*": serverBehavior,
        "_next/data/*": serverBehavior,
        "_next/image*": this.buildImageBehavior(cachePolicy),
        "_next/*": this.buildStaticFileBehavior(s3Origin),
        ...this.buildStaticFileBehaviors(s3Origin),
        ...(cfDistributionProps.additionalBehaviors || {}),
      },
    });
  }

  protected createCloudFrontDistributionForEdge(): Distribution {
    const { cdk } = this.props;
    const cfDistributionProps = cdk?.distribution || {};
    const s3Origin = new S3Origin(this.cdk!.bucket, {
      originPath: "/" + this.buildConfig.clientBuildS3KeyPrefix,
    });
    const cachePolicy =
      cdk?.serverCachePolicy ??
      this.buildServerCachePolicy([
        "accept",
        "rsc",
        "next-router-prefetch",
        "next-router-state-tree",
      ]);
    const serverBehavior = this.buildDefaultBehaviorForEdge(
      s3Origin,
      cachePolicy
    );

    return new Distribution(this, "Distribution", {
      // these values can be overwritten by cfDistributionProps
      defaultRootObject: "",
      // Override props.
      ...cfDistributionProps,
      // these values can NOT be overwritten by cfDistributionProps
      domainNames: this.buildDistributionDomainNames(),
      certificate: this.cdk!.certificate,
      defaultBehavior: serverBehavior,
      additionalBehaviors: {
        "api/*": serverBehavior,
        "_next/data/*": serverBehavior,
        "_next/image*": this.buildImageBehavior(cachePolicy),
        "_next/*": this.buildStaticFileBehavior(s3Origin),
        ...this.buildStaticFileBehaviors(s3Origin),
        ...(cfDistributionProps.additionalBehaviors || {}),
      },
    });
  }

  private buildImageBehavior(cachePolicy: ICachePolicy): BehaviorOptions {
    const { cdk } = this.props;
    const imageFn = this.createImageOptimizationFunction();
    const imageFnUrl = imageFn.addFunctionUrl({
      authType: FunctionUrlAuthType.NONE,
    });
    return {
      viewerProtocolPolicy: ViewerProtocolPolicy.REDIRECT_TO_HTTPS,
      origin: new HttpOrigin(Fn.parseDomainName(imageFnUrl.url)),
      allowedMethods: AllowedMethods.ALLOW_ALL,
      cachedMethods: CachedMethods.CACHE_GET_HEAD_OPTIONS,
      compress: true,
      cachePolicy,
      responseHeadersPolicy: cdk?.responseHeadersPolicy,
    };
  }

  private buildStaticFileBehavior(s3Origin: S3Origin): BehaviorOptions {
    const { cdk } = this.props;
    return {
      origin: s3Origin,
      viewerProtocolPolicy: ViewerProtocolPolicy.REDIRECT_TO_HTTPS,
      allowedMethods: AllowedMethods.ALLOW_GET_HEAD_OPTIONS,
      cachedMethods: CachedMethods.CACHE_GET_HEAD_OPTIONS,
      compress: true,
      cachePolicy: CachePolicy.CACHING_OPTIMIZED,
      responseHeadersPolicy: cdk?.responseHeadersPolicy,
    };
  }

  protected generateBuildId(): string {
    const filePath = path.join(this.props.path, ".next/BUILD_ID");
    return fs.readFileSync(filePath).toString();
  }

  public getConstructMetadata() {
    return {
      type: "NextjsSite" as const,
      ...this.getConstructMetadataBase(),
    };
  }
}<|MERGE_RESOLUTION|>--- conflicted
+++ resolved
@@ -25,17 +25,9 @@
   CachePolicy,
   ICachePolicy,
 } from "aws-cdk-lib/aws-cloudfront";
-<<<<<<< HEAD
-import {
-  S3Origin,
-  HttpOrigin,
-  OriginGroup,
-} from "aws-cdk-lib/aws-cloudfront-origins";
-=======
-import { S3Origin, HttpOrigin } from "aws-cdk-lib/aws-cloudfront-origins";
+import { S3Origin, HttpOrigin, OriginGroup } from "aws-cdk-lib/aws-cloudfront-origins";
 import { Rule, Schedule } from "aws-cdk-lib/aws-events";
 import { LambdaFunction } from "aws-cdk-lib/aws-events-targets";
->>>>>>> d6150800
 import { Queue } from "aws-cdk-lib/aws-sqs";
 import { SqsEventSource } from "aws-cdk-lib/aws-lambda-event-sources";
 import { Stack } from "./Stack.js";
