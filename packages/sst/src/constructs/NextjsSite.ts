import fs from "fs";
import path from "path";
import { Construct } from "constructs";
import {
  Fn,
  Duration as CdkDuration,
  RemovalPolicy,
  CustomResource,
} from "aws-cdk-lib/core";
import { Effect, Policy, PolicyStatement } from "aws-cdk-lib/aws-iam";
import { RetentionDays } from "aws-cdk-lib/aws-logs";
import {
  Function as CdkFunction,
  Code,
  Runtime,
  Architecture,
  FunctionUrlAuthType,
  FunctionProps,
} from "aws-cdk-lib/aws-lambda";
import {
  Distribution,
  ViewerProtocolPolicy,
  AllowedMethods,
  BehaviorOptions,
  CachedMethods,
  CachePolicy,
  ICachePolicy,
} from "aws-cdk-lib/aws-cloudfront";
import { S3Origin, HttpOrigin, OriginGroup } from "aws-cdk-lib/aws-cloudfront-origins";
import { Rule, Schedule } from "aws-cdk-lib/aws-events";
import { LambdaFunction } from "aws-cdk-lib/aws-events-targets";
import { Queue } from "aws-cdk-lib/aws-sqs";
import { SqsEventSource } from "aws-cdk-lib/aws-lambda-event-sources";
import { Stack } from "./Stack.js";
import { SsrFunction } from "./SsrFunction.js";
import { EdgeFunction } from "./EdgeFunction.js";
import { SsrSite, SsrSiteProps } from "./SsrSite.js";
import { Size, toCdkSize } from "./util/size.js";

export interface NextjsSiteProps extends Omit<SsrSiteProps, "nodejs"> {
  imageOptimization?: {
    /**
     * The amount of memory in MB allocated for image optimization function.
     * @default 1024 MB
     * @example
     * ```js
     * memorySize: "512 MB",
     * ```
     */
    memorySize?: number | Size;
  };
  cdk?: SsrSiteProps["cdk"] & {
    revalidation?: Pick<FunctionProps, "vpc" | "vpcSubnets">;
  };
}

/**
 * The `NextjsSite` construct is a higher level CDK construct that makes it easy to create a Next.js app.
 * @example
 * Deploys a Next.js app in the `my-next-app` directory.
 *
 * ```js
 * new NextjsSite(stack, "web", {
 *   path: "my-next-app/",
 * });
 * ```
 */
export class NextjsSite extends SsrSite {
  protected declare props: NextjsSiteProps & {
    path: Exclude<NextjsSiteProps["path"], undefined>;
    runtime: Exclude<NextjsSiteProps["runtime"], undefined>;
    timeout: Exclude<NextjsSiteProps["timeout"], undefined>;
    memorySize: Exclude<NextjsSiteProps["memorySize"], undefined>;
    waitForInvalidation: Exclude<
      NextjsSiteProps["waitForInvalidation"],
      undefined
    >;
  };

  constructor(scope: Construct, id: string, props?: NextjsSiteProps) {
    super(scope, id, {
      buildCommand: "npx --yes open-next@2.0.0 build",
      ...props,
    });
<<<<<<< HEAD

    if (this.doNotDeploy) return;

    this.createRevalidation();
=======
>>>>>>> 62ede466
  }

  protected createRevalidation() {
    if (!this.serverLambdaForRegional && !this.serverLambdaForEdge) return;

    const { cdk } = this.props;

    const queue = new Queue(this, "RevalidationQueue", {
      fifo: true,
      receiveMessageWaitTime: CdkDuration.seconds(20),
    });
    const consumer = new CdkFunction(this, "RevalidationFunction", {
      description: "Next.js revalidator",
      handler: "index.handler",
      code: Code.fromAsset(
        path.join(this.props.path, ".open-next", "revalidation-function")
      ),
      runtime: Runtime.NODEJS_18_X,
      timeout: CdkDuration.seconds(30),
      ...cdk?.revalidation,
    });
    consumer.addEventSource(new SqsEventSource(queue, { batchSize: 5 }));

    // Allow server to send messages to the queue
    const server = this.serverLambdaForRegional || this.serverLambdaForEdge;
    server?.addEnvironment("REVALIDATION_QUEUE_URL", queue.queueUrl);
    server?.addEnvironment("REVALIDATION_QUEUE_REGION", Stack.of(this).region);
    queue.grantSendMessages(server?.role!);
  }

  protected initBuildConfig() {
    return {
      typesPath: ".",
      serverBuildOutputFile: ".open-next/server-function/index.mjs",
      clientBuildOutputDir: ".open-next/assets",
      clientBuildVersionedSubDir: "_next",
      clientBuildS3KeyPrefix: "_assets",
      prerenderedBuildOutputDir: ".open-next/cache",
      prerenderedBuildS3KeyPrefix: "_cache",
      runInDeferredTasks: () => {
        this.createWarmer();
        this.createRevalidation();
      },
    };
  }

  protected createFunctionForRegional(): SsrFunction {
    const {
      runtime,
      timeout,
      memorySize,
      bind,
      permissions,
      environment,
      cdk,
    } = this.props;
    return new SsrFunction(this, `ServerFunction`, {
      description: "Next.js server",
      bundle: path.join(this.props.path, ".open-next", "server-function"),
      handler: "index.handler",
      runtime,
      timeout,
      memorySize,
      bind,
      permissions,
      environment: {
        ...environment,
        CACHE_BUCKET_NAME: this.bucket.bucketName,
        CACHE_BUCKET_KEY_PREFIX: "_cache",
        CACHE_BUCKET_REGION: Stack.of(this).region,
      },
      ...cdk?.server,
    });
  }

  protected createFunctionForEdge(): EdgeFunction {
    const { runtime, timeout, memorySize, bind, permissions, environment } =
      this.props;
    return new EdgeFunction(this, "ServerFunction", {
      bundle: path.join(this.props.path, ".open-next", "server-function"),
      handler: "index.handler",
      runtime,
      timeout,
      memorySize,
      bind,
      permissions,
      environment: {
        ...environment,
        CACHE_BUCKET_NAME: this.bucket.bucketName,
        CACHE_BUCKET_KEY_PREFIX: "_cache",
        CACHE_BUCKET_REGION: Stack.of(this).region,
      },
    });
  }

  private createImageOptimizationFunction(): CdkFunction {
    const { imageOptimization, path: sitePath } = this.props;

    return new CdkFunction(this, `ImageFunction`, {
      description: "Next.js image optimizer",
      handler: "index.handler",
      currentVersionOptions: {
        removalPolicy: RemovalPolicy.DESTROY,
      },
      logRetention: RetentionDays.THREE_DAYS,
      code: Code.fromAsset(
        path.join(sitePath, ".open-next/image-optimization-function")
      ),
      runtime: Runtime.NODEJS_18_X,
      memorySize: imageOptimization?.memorySize
        ? typeof imageOptimization.memorySize === "string"
          ? toCdkSize(imageOptimization.memorySize).toMebibytes()
          : imageOptimization.memorySize
        : 1536,
      timeout: CdkDuration.seconds(25),
      architecture: Architecture.ARM_64,
      environment: {
        BUCKET_NAME: this.cdk!.bucket.bucketName,
        BUCKET_KEY_PREFIX: "_assets",
      },
      initialPolicy: [
        new PolicyStatement({
          actions: ["s3:GetObject"],
          resources: [this.cdk!.bucket.arnForObjects("*")],
        }),
      ],
    });
  }

  protected createCloudFrontDistributionForRegional(): Distribution {
    /**
     * Next.js requests
     *
     * - Public asset
     *  Use case: When you request an asset in /public
     *  Request: /myImage.png
     *  Response cache:
     *  - Cache-Control: public, max-age=0, must-revalidate
     *  - x-vercel-cache: MISS (1st request)
     *  - x-vercel-cache: HIT (2nd request)
     *
     * - SSG page
     *  Use case: When you request an SSG page directly
     *  Request: /myPage
     *  Response cache:
     *  - Cache-Control: public, max-age=0, must-revalidate
     *  - Content-Encoding: br
     *  - x-vercel-cache: HIT (2nd request, not set for 1st request)
     *
     * - SSR page (directly)
     *  Use case: When you request an SSR page directly
     *  Request: /myPage
     *  Response cache:
     *  - Cache-Control: private, no-cache, no-store, max-age=0, must-revalidate
     *  - x-vercel-cache: MISS
     *
     * - SSR pages (user transition)
     *  Use case: When the page uses getServerSideProps(), and you request this page on
     *            client-side page trasitions. Next.js sends an API request to the server,
     *            which runs getServerSideProps()
     *  Request: /_next/data/_-fpIB1rqWyRD-EJO59pO/myPage.json
     *  Response cache:
     *  - Cache-Control: private, no-cache, no-store, max-age=0, must-revalidate
     *  - x-vercel-cache: MISS
     *
     * - Image optimization
     *  Use case: when you request an image
     *  Request: /_next/image?url=%2F_next%2Fstatic%2Fmedia%2F4600x4600.ce39e3d6.jpg&w=256&q=75
     *  Response cache:
     *    - Cache-Control: public, max-age=31536000, immutable
     *    - x-vercel-cache: HIT
     *
     * - API
     *  Use case: when you request an API endpoint
     *  Request: /api/hello
     *  Response cache:
     *    - Cache-Control: public, max-age=0, must-revalidate
     *    - x-vercel-cache: MISS
     */

    const { cdk } = this.props;
    const cfDistributionProps = cdk?.distribution || {};
    const s3Origin = new S3Origin(this.cdk!.bucket, {
      originPath: "/" + this.buildConfig.clientBuildS3KeyPrefix,
    });
    const cachePolicy =
      cdk?.serverCachePolicy ??
      this.buildServerCachePolicy([
        "accept",
        "rsc",
        "next-router-prefetch",
        "next-router-state-tree",
      ]);
    const serverBehavior = this.buildDefaultBehaviorForRegional(cachePolicy);

    return new Distribution(this, "Distribution", {
      // these values can be overwritten by cfDistributionProps
      defaultRootObject: "",
      // Override props.
      ...cfDistributionProps,
      // these values can NOT be overwritten by cfDistributionProps
      domainNames: this.buildDistributionDomainNames(),
      certificate: this.cdk!.certificate,
      defaultBehavior: serverBehavior,
      additionalBehaviors: {
        "api/*": serverBehavior,
        "_next/data/*": serverBehavior,
        "_next/image*": this.buildImageBehavior(cachePolicy),
        "_next/*": this.buildStaticFileBehavior(s3Origin),
        ...this.buildStaticFileBehaviors(s3Origin),
        ...(cfDistributionProps.additionalBehaviors || {}),
      },
    });
  }

  protected createCloudFrontDistributionForEdge(): Distribution {
    const { cdk } = this.props;
    const cfDistributionProps = cdk?.distribution || {};
    const s3Origin = new S3Origin(this.cdk!.bucket, {
      originPath: "/" + this.buildConfig.clientBuildS3KeyPrefix,
    });
    const cachePolicy =
      cdk?.serverCachePolicy ??
      this.buildServerCachePolicy([
        "accept",
        "rsc",
        "next-router-prefetch",
        "next-router-state-tree",
      ]);
    const serverBehavior = this.buildDefaultBehaviorForEdge(
      s3Origin,
      cachePolicy
    );

    return new Distribution(this, "Distribution", {
      // these values can be overwritten by cfDistributionProps
      defaultRootObject: "",
      // Override props.
      ...cfDistributionProps,
      // these values can NOT be overwritten by cfDistributionProps
      domainNames: this.buildDistributionDomainNames(),
      certificate: this.cdk!.certificate,
      defaultBehavior: serverBehavior,
      additionalBehaviors: {
        "api/*": serverBehavior,
        "_next/data/*": serverBehavior,
        "_next/image*": this.buildImageBehavior(cachePolicy),
        "_next/*": this.buildStaticFileBehavior(s3Origin),
        ...this.buildStaticFileBehaviors(s3Origin),
        ...(cfDistributionProps.additionalBehaviors || {}),
      },
    });
  }

  private buildImageBehavior(cachePolicy: ICachePolicy): BehaviorOptions {
    const { cdk } = this.props;
    const imageFn = this.createImageOptimizationFunction();
    const imageFnUrl = imageFn.addFunctionUrl({
      authType: FunctionUrlAuthType.NONE,
    });
    return {
      viewerProtocolPolicy: ViewerProtocolPolicy.REDIRECT_TO_HTTPS,
      origin: new HttpOrigin(Fn.parseDomainName(imageFnUrl.url)),
      allowedMethods: AllowedMethods.ALLOW_ALL,
      cachedMethods: CachedMethods.CACHE_GET_HEAD_OPTIONS,
      compress: true,
      cachePolicy,
      responseHeadersPolicy: cdk?.responseHeadersPolicy,
    };
  }

  private buildStaticFileBehavior(s3Origin: S3Origin): BehaviorOptions {
    const { cdk } = this.props;
    return {
      origin: s3Origin,
      viewerProtocolPolicy: ViewerProtocolPolicy.REDIRECT_TO_HTTPS,
      allowedMethods: AllowedMethods.ALLOW_GET_HEAD_OPTIONS,
      cachedMethods: CachedMethods.CACHE_GET_HEAD_OPTIONS,
      compress: true,
      cachePolicy: CachePolicy.CACHING_OPTIMIZED,
      responseHeadersPolicy: cdk?.responseHeadersPolicy,
    };
  }

  protected generateBuildId(): string {
    const filePath = path.join(this.props.path, ".next/BUILD_ID");
    return fs.readFileSync(filePath).toString();
  }

  public getConstructMetadata() {
    return {
      type: "NextjsSite" as const,
      ...this.getConstructMetadataBase(),
    };
  }
}<|MERGE_RESOLUTION|>--- conflicted
+++ resolved
@@ -82,13 +82,10 @@
       buildCommand: "npx --yes open-next@2.0.0 build",
       ...props,
     });
-<<<<<<< HEAD
 
     if (this.doNotDeploy) return;
 
     this.createRevalidation();
-=======
->>>>>>> 62ede466
   }
 
   protected createRevalidation() {
