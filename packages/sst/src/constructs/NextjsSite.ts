--- conflicted
+++ resolved
@@ -84,16 +84,10 @@
       ...props,
     });
 
-<<<<<<< HEAD
-    if (this.doNotDeploy) return;
-
-    this.createRevalidation();
-=======
     this.deferredTaskCallbacks.push(() => {
       this.createWarmer();
       this.createRevalidation();
     });
->>>>>>> c364d315
   }
 
   protected createRevalidation() {
