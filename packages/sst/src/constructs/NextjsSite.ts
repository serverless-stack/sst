import fs from "fs";
import path from "path";
import { Construct } from "constructs";
import {
  Fn,
  Duration as CdkDuration,
  RemovalPolicy,
  CustomResource,
} from "aws-cdk-lib/core";
import { Effect, Policy, PolicyStatement } from "aws-cdk-lib/aws-iam";
import { RetentionDays } from "aws-cdk-lib/aws-logs";
import {
  CfnFunction,
  Code,
  Runtime,
  Architecture,
  Function as CdkFunction,
  FunctionUrlAuthType,
  FunctionProps,
} from "aws-cdk-lib/aws-lambda";
import {
  ViewerProtocolPolicy,
  AllowedMethods,
  BehaviorOptions,
  CachedMethods,
  CachePolicy,
  ICachePolicy,
} from "aws-cdk-lib/aws-cloudfront";
import { HttpOrigin } from "aws-cdk-lib/aws-cloudfront-origins";
import { Rule, Schedule } from "aws-cdk-lib/aws-events";
import { LambdaFunction } from "aws-cdk-lib/aws-events-targets";
import { Queue } from "aws-cdk-lib/aws-sqs";
import { SqsEventSource } from "aws-cdk-lib/aws-lambda-event-sources";
import { Stack } from "./Stack.js";
import { Distribution } from "./Distribution.js";
import { SsrFunction } from "./SsrFunction.js";
import { EdgeFunction } from "./EdgeFunction.js";
import { SsrSite, SsrSiteProps } from "./SsrSite.js";
import { Size, toCdkSize } from "./util/size.js";

export interface NextjsSiteProps extends Omit<SsrSiteProps, "nodejs"> {
  imageOptimization?: {
    /**
     * The amount of memory in MB allocated for image optimization function.
     * @default 1024 MB
     * @example
     * ```js
     * memorySize: "512 MB",
     * ```
     */
    memorySize?: number | Size;
  };
  /**
   * The number of server functions to keep warm. This option is only supported for the regional mode.
   * @default Server function is not kept warm
   */
  warm?: number;
  cdk?: SsrSiteProps["cdk"] & {
    revalidation?: Pick<FunctionProps, "vpc" | "vpcSubnets">;
  };
}

/**
 * The `NextjsSite` construct is a higher level CDK construct that makes it easy to create a Next.js app.
 * @example
 * Deploys a Next.js app in the `my-next-app` directory.
 *
 * ```js
 * new NextjsSite(stack, "web", {
 *   path: "my-next-app/",
 * });
 * ```
 */
export class NextjsSite extends SsrSite {
  protected declare props: NextjsSiteProps & {
    path: Exclude<NextjsSiteProps["path"], undefined>;
    runtime: Exclude<NextjsSiteProps["runtime"], undefined>;
    timeout: Exclude<NextjsSiteProps["timeout"], undefined>;
    memorySize: Exclude<NextjsSiteProps["memorySize"], undefined>;
    waitForInvalidation: Exclude<
      NextjsSiteProps["waitForInvalidation"],
      undefined
    >;
  };

  constructor(scope: Construct, id: string, props?: NextjsSiteProps) {
    super(scope, id, {
      buildCommand: "npx --yes open-next@2.0.5 build",
      ...props,
    });

    this.deferredTaskCallbacks.push(() => {
      this.createWarmer();
      this.createRevalidation();
    });
  }

  protected createRevalidation() {
    if (!this.serverLambdaForRegional && !this.serverLambdaForEdge) return;

    const { cdk } = this.props;

    const queue = new Queue(this, "RevalidationQueue", {
      fifo: true,
      receiveMessageWaitTime: CdkDuration.seconds(20),
    });
    const consumer = new CdkFunction(this, "RevalidationFunction", {
      description: "Next.js revalidator",
      handler: "index.handler",
      code: Code.fromAsset(
        path.join(this.props.path, ".open-next", "revalidation-function")
      ),
      runtime: Runtime.NODEJS_18_X,
      timeout: CdkDuration.seconds(30),
      ...cdk?.revalidation,
    });
    consumer.addEventSource(new SqsEventSource(queue, { batchSize: 5 }));

    // Allow server to send messages to the queue
    const server = this.serverLambdaForRegional || this.serverLambdaForEdge;
    server?.addEnvironment("REVALIDATION_QUEUE_URL", queue.queueUrl);
    server?.addEnvironment("REVALIDATION_QUEUE_REGION", Stack.of(this).region);
    queue.grantSendMessages(server?.role!);
  }

  protected initBuildConfig() {
    return {
      typesPath: ".",
      serverBuildOutputFile: ".open-next/server-function/index.mjs",
      clientBuildOutputDir: ".open-next/assets",
      clientBuildVersionedSubDir: "_next",
      clientBuildS3KeyPrefix: "_assets",
      prerenderedBuildOutputDir: ".open-next/cache",
      prerenderedBuildS3KeyPrefix: "_cache",
    };
  }

  protected createFunctionForRegional() {
    const {
      runtime,
      timeout,
      memorySize,
      bind,
      permissions,
      environment,
      cdk,
    } = this.props;
    return new SsrFunction(this, `ServerFunction`, {
      description: "Next.js server",
      bundle: path.join(this.props.path, ".open-next", "server-function"),
      handler: "index.handler",
      runtime,
      timeout,
      memorySize,
      bind,
      permissions,
      environment: {
        ...environment,
        CACHE_BUCKET_NAME: this.bucket.bucketName,
        CACHE_BUCKET_KEY_PREFIX: "_cache",
        CACHE_BUCKET_REGION: Stack.of(this).region,
      },
      ...cdk?.server,
    });
  }

  protected createFunctionForEdge() {
    const { runtime, timeout, memorySize, bind, permissions, environment } =
      this.props;
    return new EdgeFunction(this, "ServerFunction", {
      bundle: path.join(this.props.path, ".open-next", "server-function"),
      handler: "index.handler",
      runtime,
      timeout,
      memorySize,
      bind,
      permissions,
      environment: {
        ...environment,
        CACHE_BUCKET_NAME: this.bucket.bucketName,
        CACHE_BUCKET_KEY_PREFIX: "_cache",
        CACHE_BUCKET_REGION: Stack.of(this).region,
      },
    });
  }

  private createImageOptimizationFunction() {
    const { imageOptimization, path: sitePath } = this.props;

    const fn = new CdkFunction(this, `ImageFunction`, {
      description: "Next.js image optimizer",
      handler: "index.handler",
      currentVersionOptions: {
        removalPolicy: RemovalPolicy.DESTROY,
      },
      logRetention: RetentionDays.THREE_DAYS,
      code: Code.fromInline("export function handler() {}"),
      runtime: Runtime.NODEJS_18_X,
      memorySize: imageOptimization?.memorySize
        ? typeof imageOptimization.memorySize === "string"
          ? toCdkSize(imageOptimization.memorySize).toMebibytes()
          : imageOptimization.memorySize
        : 1536,
      timeout: CdkDuration.seconds(25),
      architecture: Architecture.ARM_64,
      environment: {
        BUCKET_NAME: this.bucket.bucketName,
        BUCKET_KEY_PREFIX: "_assets",
      },
      initialPolicy: [
        new PolicyStatement({
          actions: ["s3:GetObject"],
          resources: [this.bucket.arnForObjects("*")],
        }),
      ],
    });

    // update code after build
    this.deferredTaskCallbacks.push(() => {
      const cfnFunction = fn.node.defaultChild as CfnFunction;
      const code = Code.fromAsset(
        path.join(sitePath, ".open-next/image-optimization-function")
      );
      const codeConfig = code.bind(fn);
      cfnFunction.code = {
        s3Bucket: codeConfig.s3Location?.bucketName,
        s3Key: codeConfig.s3Location?.objectKey,
        s3ObjectVersion: codeConfig.s3Location?.objectVersion,
      };
      code.bindToResource(cfnFunction);
    });

    return fn;
  }

  private createWarmer() {
    const { warm, edge } = this.props;
    if (!warm) return;

    if (warm && edge) {
      throw new Error(
        `Warming is currently supported only for the regional mode.`
      );
    }

    if (!this.serverLambdaForRegional) return;

    // Create warmer function
    const warmer = new CdkFunction(this, "WarmerFunction", {
      description: "Next.js warmer",
      code: Code.fromAsset(
        path.join(this.props.path, ".open-next/warmer-function")
      ),
      runtime: Runtime.NODEJS_18_X,
      handler: "index.handler",
      timeout: CdkDuration.minutes(15),
      memorySize: 1024,
      environment: {
        FUNCTION_NAME: this.serverLambdaForRegional.functionName,
        CONCURRENCY: warm.toString(),
      },
    });
    this.serverLambdaForRegional.grantInvoke(warmer);

    // Create cron job
    new Rule(this, "WarmerRule", {
      schedule: Schedule.rate(CdkDuration.minutes(5)),
      targets: [new LambdaFunction(warmer, { retryAttempts: 0 })],
    });

    // Create custom resource to prewarm on deploy
    const stack = Stack.of(this) as Stack;
    const policy = new Policy(this, "PrewarmerPolicy", {
      statements: [
        new PolicyStatement({
          effect: Effect.ALLOW,
          actions: ["lambda:InvokeFunction"],
          resources: [warmer.functionArn],
        }),
      ],
    });
    stack.customResourceHandler.role?.attachInlinePolicy(policy);
    const resource = new CustomResource(this, "Prewarmer", {
      serviceToken: stack.customResourceHandler.functionArn,
      resourceType: "Custom::FunctionInvoker",
      properties: {
        version: Date.now().toString(),
        functionName: warmer.functionName,
      },
    });
    resource.node.addDependency(policy);
  }

  protected createCloudFrontDistributionForRegional() {
    /**
     * Next.js requests
     *
     * - Public asset
     *  Use case: When you request an asset in /public
     *  Request: /myImage.png
     *  Response cache:
     *  - Cache-Control: public, max-age=0, must-revalidate
     *  - x-vercel-cache: MISS (1st request)
     *  - x-vercel-cache: HIT (2nd request)
     *
     * - SSG page
     *  Use case: When you request an SSG page directly
     *  Request: /myPage
     *  Response cache:
     *  - Cache-Control: public, max-age=0, must-revalidate
     *  - Content-Encoding: br
     *  - x-vercel-cache: HIT (2nd request, not set for 1st request)
     *
     * - SSR page (directly)
     *  Use case: When you request an SSR page directly
     *  Request: /myPage
     *  Response cache:
     *  - Cache-Control: private, no-cache, no-store, max-age=0, must-revalidate
     *  - x-vercel-cache: MISS
     *
     * - SSR pages (user transition)
     *  Use case: When the page uses getServerSideProps(), and you request this page on
     *            client-side page trasitions. Next.js sends an API request to the server,
     *            which runs getServerSideProps()
     *  Request: /_next/data/_-fpIB1rqWyRD-EJO59pO/myPage.json
     *  Response cache:
     *  - Cache-Control: private, no-cache, no-store, max-age=0, must-revalidate
     *  - x-vercel-cache: MISS
     *
     * - Image optimization
     *  Use case: when you request an image
     *  Request: /_next/image?url=%2F_next%2Fstatic%2Fmedia%2F4600x4600.ce39e3d6.jpg&w=256&q=75
     *  Response cache:
     *    - Cache-Control: public, max-age=31536000, immutable
     *    - x-vercel-cache: HIT
     *
     * - API
     *  Use case: when you request an API endpoint
     *  Request: /api/hello
     *  Response cache:
     *    - Cache-Control: public, max-age=0, must-revalidate
     *    - x-vercel-cache: MISS
     */

    const { customDomain, cdk } = this.props;
    const cfDistributionProps = cdk?.distribution || {};
    const serverBehavior = this.buildDefaultBehaviorForRegional();

<<<<<<< HEAD
    return new Distribution(this, "Distribution", {
      // these values can be overwritten by cfDistributionProps
      defaultRootObject: "",
      // Override props.
      ...cfDistributionProps,
      // these values can NOT be overwritten by cfDistributionProps
      domainNames: this.buildDistributionDomainNames(),
      certificate: this.cdk!.certificate,
      defaultBehavior: serverBehavior,
      additionalBehaviors: {
        "api/*": serverBehavior,
        "_next/data/*": serverBehavior,
        "_next/image*": this.buildImageBehavior(),
        ...(cfDistributionProps.additionalBehaviors || {}),
=======
    return new Distribution(this, "CDN", {
      scopeOverride: this,
      customDomain,
      cdk: {
        distribution: {
          // these values can be overwritten by cfDistributionProps
          defaultRootObject: "",
          // Override props.
          ...cfDistributionProps,
          // these values can NOT be overwritten by cfDistributionProps
          defaultBehavior: serverBehavior,
          additionalBehaviors: {
            "api/*": serverBehavior,
            "_next/data/*": serverBehavior,
            "_next/image*": this.buildImageBehavior(cachePolicy),
            ...(cfDistributionProps.additionalBehaviors || {}),
          },
        },
>>>>>>> 91dd8975
      },
    });
  }

  protected createCloudFrontDistributionForEdge() {
    const { customDomain, cdk } = this.props;
    const cfDistributionProps = cdk?.distribution || {};
    const serverBehavior = this.buildDefaultBehaviorForEdge();

<<<<<<< HEAD
    return new Distribution(this, "Distribution", {
      // these values can be overwritten by cfDistributionProps
      defaultRootObject: "",
      // Override props.
      ...cfDistributionProps,
      // these values can NOT be overwritten by cfDistributionProps
      domainNames: this.buildDistributionDomainNames(),
      certificate: this.cdk!.certificate,
      defaultBehavior: serverBehavior,
      additionalBehaviors: {
        "api/*": serverBehavior,
        "_next/data/*": serverBehavior,
        "_next/image*": this.buildImageBehavior(),
        ...(cfDistributionProps.additionalBehaviors || {}),
      },
    });
  }

  private buildImageBehavior(): BehaviorOptions {
=======
    return new Distribution(this, "CDN", {
      scopeOverride: this,
      customDomain,
      cdk: {
        distribution: {
          // these values can be overwritten by cfDistributionProps
          defaultRootObject: "",
          // Override props.
          ...cfDistributionProps,
          // these values can NOT be overwritten by cfDistributionProps
          defaultBehavior: serverBehavior,
          additionalBehaviors: {
            "api/*": serverBehavior,
            "_next/data/*": serverBehavior,
            "_next/image*": this.buildImageBehavior(cachePolicy),
            ...(cfDistributionProps.additionalBehaviors || {}),
          },
        },
      },
    });
  }

  protected buildServerCachePolicy() {
    return super.buildServerCachePolicy([
      "accept",
      "rsc",
      "next-router-prefetch",
      "next-router-state-tree",
      "next-url",
    ]);
  }

  private buildImageBehavior(cachePolicy: ICachePolicy): BehaviorOptions {
>>>>>>> 91dd8975
    const { cdk } = this.props;
    const imageFn = this.createImageOptimizationFunction();
    const imageFnUrl = imageFn.addFunctionUrl({
      authType: FunctionUrlAuthType.NONE,
    });
    return {
      viewerProtocolPolicy: ViewerProtocolPolicy.REDIRECT_TO_HTTPS,
      origin: new HttpOrigin(Fn.parseDomainName(imageFnUrl.url)),
      allowedMethods: AllowedMethods.ALLOW_ALL,
      cachedMethods: CachedMethods.CACHE_GET_HEAD_OPTIONS,
      compress: true,
      cachePolicy: this.cachePolicy,
      responseHeadersPolicy: cdk?.responseHeadersPolicy,
    };
  }

  protected generateBuildId(): string {
    const filePath = path.join(this.props.path, ".next/BUILD_ID");
    return fs.readFileSync(filePath).toString();
  }

  public getConstructMetadata() {
    return {
      type: "NextjsSite" as const,
      ...this.getConstructMetadataBase(),
    };
  }
}<|MERGE_RESOLUTION|>--- conflicted
+++ resolved
@@ -346,22 +346,6 @@
     const cfDistributionProps = cdk?.distribution || {};
     const serverBehavior = this.buildDefaultBehaviorForRegional();
 
-<<<<<<< HEAD
-    return new Distribution(this, "Distribution", {
-      // these values can be overwritten by cfDistributionProps
-      defaultRootObject: "",
-      // Override props.
-      ...cfDistributionProps,
-      // these values can NOT be overwritten by cfDistributionProps
-      domainNames: this.buildDistributionDomainNames(),
-      certificate: this.cdk!.certificate,
-      defaultBehavior: serverBehavior,
-      additionalBehaviors: {
-        "api/*": serverBehavior,
-        "_next/data/*": serverBehavior,
-        "_next/image*": this.buildImageBehavior(),
-        ...(cfDistributionProps.additionalBehaviors || {}),
-=======
     return new Distribution(this, "CDN", {
       scopeOverride: this,
       customDomain,
@@ -376,11 +360,10 @@
           additionalBehaviors: {
             "api/*": serverBehavior,
             "_next/data/*": serverBehavior,
-            "_next/image*": this.buildImageBehavior(cachePolicy),
+            "_next/image*": this.buildImageBehavior(),
             ...(cfDistributionProps.additionalBehaviors || {}),
           },
         },
->>>>>>> 91dd8975
       },
     });
   }
@@ -390,27 +373,6 @@
     const cfDistributionProps = cdk?.distribution || {};
     const serverBehavior = this.buildDefaultBehaviorForEdge();
 
-<<<<<<< HEAD
-    return new Distribution(this, "Distribution", {
-      // these values can be overwritten by cfDistributionProps
-      defaultRootObject: "",
-      // Override props.
-      ...cfDistributionProps,
-      // these values can NOT be overwritten by cfDistributionProps
-      domainNames: this.buildDistributionDomainNames(),
-      certificate: this.cdk!.certificate,
-      defaultBehavior: serverBehavior,
-      additionalBehaviors: {
-        "api/*": serverBehavior,
-        "_next/data/*": serverBehavior,
-        "_next/image*": this.buildImageBehavior(),
-        ...(cfDistributionProps.additionalBehaviors || {}),
-      },
-    });
-  }
-
-  private buildImageBehavior(): BehaviorOptions {
-=======
     return new Distribution(this, "CDN", {
       scopeOverride: this,
       customDomain,
@@ -425,7 +387,7 @@
           additionalBehaviors: {
             "api/*": serverBehavior,
             "_next/data/*": serverBehavior,
-            "_next/image*": this.buildImageBehavior(cachePolicy),
+            "_next/image*": this.buildImageBehavior(),
             ...(cfDistributionProps.additionalBehaviors || {}),
           },
         },
@@ -443,8 +405,7 @@
     ]);
   }
 
-  private buildImageBehavior(cachePolicy: ICachePolicy): BehaviorOptions {
->>>>>>> 91dd8975
+  private buildImageBehavior(): BehaviorOptions {
     const { cdk } = this.props;
     const imageFn = this.createImageOptimizationFunction();
     const imageFnUrl = imageFn.addFunctionUrl({
