import fs from "fs";
import path from "path";
import { Construct } from "constructs";
import {
  Fn,
  Duration as CdkDuration,
  RemovalPolicy,
  CustomResource,
} from "aws-cdk-lib/core";
import { Effect, Policy, PolicyStatement } from "aws-cdk-lib/aws-iam";
import { RetentionDays } from "aws-cdk-lib/aws-logs";
import {
  CfnFunction,
  Code,
  Runtime,
  Architecture,
  Function as CdkFunction,
  FunctionUrlAuthType,
  FunctionProps,
} from "aws-cdk-lib/aws-lambda";
import {
  Distribution,
  ViewerProtocolPolicy,
  AllowedMethods,
  BehaviorOptions,
  CachedMethods,
  CachePolicy,
  ICachePolicy,
} from "aws-cdk-lib/aws-cloudfront";
import { HttpOrigin } from "aws-cdk-lib/aws-cloudfront-origins";
import { Rule, Schedule } from "aws-cdk-lib/aws-events";
import { LambdaFunction } from "aws-cdk-lib/aws-events-targets";
import { Queue } from "aws-cdk-lib/aws-sqs";
import { SqsEventSource } from "aws-cdk-lib/aws-lambda-event-sources";
import { Stack } from "./Stack.js";
import { SsrFunction } from "./SsrFunction.js";
import { EdgeFunction } from "./EdgeFunction.js";
import { SsrSite, SsrSiteProps, SsrCdkDistributionProps } from "./SsrSite.js";
import { Size, toCdkSize } from "./util/size.js";

export interface NextjsSiteProps extends Omit<SsrSiteProps, "nodejs"> {
  imageOptimization?: {
    /**
     * The amount of memory in MB allocated for image optimization function.
     * @default 1024 MB
     * @example
     * ```js
     * memorySize: "512 MB",
     * ```
     */
    memorySize?: number | Size;
  };
  /**
   * The number of server functions to keep warm. This option is only supported for the regional mode.
   * @default Server function is not kept warm
   */
  warm?: number;
  cdk?: SsrSiteProps["cdk"] & {
    revalidation?: Pick<FunctionProps, "vpc" | "vpcSubnets">;
  };
}

/**
 * The `NextjsSite` construct is a higher level CDK construct that makes it easy to create a Next.js app.
 * @example
 * Deploys a Next.js app in the `my-next-app` directory.
 *
 * ```js
 * new NextjsSite(stack, "web", {
 *   path: "my-next-app/",
 * });
 * ```
 */
export class NextjsSite extends SsrSite {
  protected declare props: NextjsSiteProps & {
    path: Exclude<NextjsSiteProps["path"], undefined>;
    runtime: Exclude<NextjsSiteProps["runtime"], undefined>;
    timeout: Exclude<NextjsSiteProps["timeout"], undefined>;
    memorySize: Exclude<NextjsSiteProps["memorySize"], undefined>;
    waitForInvalidation: Exclude<
      NextjsSiteProps["waitForInvalidation"],
      undefined
    >;
  };

  constructor(scope: Construct, id: string, props?: NextjsSiteProps) {
    super(scope, id, {
      buildCommand: "npx --yes open-next@2.0.4 build",
      ...props,
    });

    this.deferredTaskCallbacks.push(() => {
      this.createWarmer();
      this.createRevalidation();
    });
  }

  protected createRevalidation() {
    if (!this.serverLambdaForRegional && !this.serverLambdaForEdge) return;

    const { cdk } = this.props;

    const queue = new Queue(this, "RevalidationQueue", {
      fifo: true,
      receiveMessageWaitTime: CdkDuration.seconds(20),
    });
    const consumer = new CdkFunction(this, "RevalidationFunction", {
      description: "Next.js revalidator",
      handler: "index.handler",
      code: Code.fromAsset(
        path.join(this.props.path, ".open-next", "revalidation-function")
      ),
      runtime: Runtime.NODEJS_18_X,
      timeout: CdkDuration.seconds(30),
      ...cdk?.revalidation,
    });
    consumer.addEventSource(new SqsEventSource(queue, { batchSize: 5 }));

    // Allow server to send messages to the queue
    const server = this.serverLambdaForRegional || this.serverLambdaForEdge;
    server?.addEnvironment("REVALIDATION_QUEUE_URL", queue.queueUrl);
    server?.addEnvironment("REVALIDATION_QUEUE_REGION", Stack.of(this).region);
    queue.grantSendMessages(server?.role!);
  }

  protected initBuildConfig() {
    return {
      typesPath: ".",
      serverBuildOutputFile: ".open-next/server-function/index.mjs",
      clientBuildOutputDir: ".open-next/assets",
      clientBuildVersionedSubDir: "_next",
      clientBuildS3KeyPrefix: "_assets",
      prerenderedBuildOutputDir: ".open-next/cache",
      prerenderedBuildS3KeyPrefix: "_cache",
    };
  }

  protected createFunctionForRegional() {
    const {
      runtime,
      timeout,
      memorySize,
      bind,
      permissions,
      environment,
      cdk,
    } = this.props;
    return new SsrFunction(this, `ServerFunction`, {
      description: "Next.js server",
      bundle: path.join(this.props.path, ".open-next", "server-function"),
      handler: "index.handler",
      runtime,
      timeout,
      memorySize,
      bind,
      permissions,
      environment: {
        ...environment,
        CACHE_BUCKET_NAME: this.bucket.bucketName,
        CACHE_BUCKET_KEY_PREFIX: "_cache",
        CACHE_BUCKET_REGION: Stack.of(this).region,
      },
      ...cdk?.server,
    });
  }

  protected createFunctionForEdge() {
    const { runtime, timeout, memorySize, bind, permissions, environment } =
      this.props;
    return new EdgeFunction(this, "ServerFunction", {
      bundle: path.join(this.props.path, ".open-next", "server-function"),
      handler: "index.handler",
      runtime,
      timeout,
      memorySize,
      bind,
      permissions,
      environment: {
        ...environment,
        CACHE_BUCKET_NAME: this.bucket.bucketName,
        CACHE_BUCKET_KEY_PREFIX: "_cache",
        CACHE_BUCKET_REGION: Stack.of(this).region,
      },
    });
  }

  private createImageOptimizationFunction() {
    const { imageOptimization, path: sitePath } = this.props;

    const fn = new CdkFunction(this, `ImageFunction`, {
      description: "Next.js image optimizer",
      handler: "index.handler",
      currentVersionOptions: {
        removalPolicy: RemovalPolicy.DESTROY,
      },
      logRetention: RetentionDays.THREE_DAYS,
      code: Code.fromInline("export function handler() {}"),
      runtime: Runtime.NODEJS_18_X,
      memorySize: imageOptimization?.memorySize
        ? typeof imageOptimization.memorySize === "string"
          ? toCdkSize(imageOptimization.memorySize).toMebibytes()
          : imageOptimization.memorySize
        : 1536,
      timeout: CdkDuration.seconds(25),
      architecture: Architecture.ARM_64,
      environment: {
        BUCKET_NAME: this.cdk!.bucket.bucketName,
        BUCKET_KEY_PREFIX: "_assets",
      },
      initialPolicy: [
        new PolicyStatement({
          actions: ["s3:GetObject"],
          resources: [this.cdk!.bucket.arnForObjects("*")],
        }),
      ],
    });

    // update code after build
    this.deferredTaskCallbacks.push(() => {
      const cfnFunction = fn.node.defaultChild as CfnFunction;
      const code = Code.fromAsset(
        path.join(sitePath, ".open-next/image-optimization-function")
      );
      const codeConfig = code.bind(fn);
      cfnFunction.code = {
        s3Bucket: codeConfig.s3Location?.bucketName,
        s3Key: codeConfig.s3Location?.objectKey,
        s3ObjectVersion: codeConfig.s3Location?.objectVersion,
      };
      code.bindToResource(cfnFunction);
    });

    return fn;
  }

  private createWarmer() {
    const { warm, edge } = this.props;
    if (!warm) return;

    if (warm && edge) {
      throw new Error(
        `Warming is currently supported only for the regional mode.`
      );
    }

    if (!this.serverLambdaForRegional) return;

    // Create warmer function
    const warmer = new CdkFunction(this, "WarmerFunction", {
      description: "Next.js warmer",
      code: Code.fromAsset(
        path.join(this.props.path, ".open-next/warmer-function")
      ),
      runtime: Runtime.NODEJS_18_X,
      handler: "index.handler",
      timeout: CdkDuration.minutes(15),
      memorySize: 1024,
      environment: {
        FUNCTION_NAME: this.serverLambdaForRegional.functionName,
        CONCURRENCY: warm.toString(),
      },
    });
    this.serverLambdaForRegional.grantInvoke(warmer);

    // Create cron job
    new Rule(this, "WarmerRule", {
      schedule: Schedule.rate(CdkDuration.minutes(5)),
      targets: [new LambdaFunction(warmer, { retryAttempts: 0 })],
    });

    // Create custom resource to prewarm on deploy
    const stack = Stack.of(this) as Stack;
    const policy = new Policy(this, "PrewarmerPolicy", {
      statements: [
        new PolicyStatement({
          effect: Effect.ALLOW,
          actions: ["lambda:InvokeFunction"],
          resources: [warmer.functionArn],
        }),
      ],
    });
    stack.customResourceHandler.role?.attachInlinePolicy(policy);
    const resource = new CustomResource(this, "Prewarmer", {
      serviceToken: stack.customResourceHandler.functionArn,
      resourceType: "Custom::FunctionInvoker",
      properties: {
        version: Date.now().toString(),
        functionName: warmer.functionName,
      },
    });
    resource.node.addDependency(policy);
  }

  protected createCloudFrontDistribution(): Distribution {
    /**
     * Next.js requests
     *
     * - Public asset
     *  Use case: When you request an asset in /public
     *  Request: /myImage.png
     *  Response cache:
     *  - Cache-Control: public, max-age=0, must-revalidate
     *  - x-vercel-cache: MISS (1st request)
     *  - x-vercel-cache: HIT (2nd request)
     *
     * - SSG page
     *  Use case: When you request an SSG page directly
     *  Request: /myPage
     *  Response cache:
     *  - Cache-Control: public, max-age=0, must-revalidate
     *  - Content-Encoding: br
     *  - x-vercel-cache: HIT (2nd request, not set for 1st request)
     *
     * - SSR page (directly)
     *  Use case: When you request an SSR page directly
     *  Request: /myPage
     *  Response cache:
     *  - Cache-Control: private, no-cache, no-store, max-age=0, must-revalidate
     *  - x-vercel-cache: MISS
     *
     * - SSR pages (user transition)
     *  Use case: When the page uses getServerSideProps(), and you request this page on
     *            client-side page trasitions. Next.js sends an API request to the server,
     *            which runs getServerSideProps()
     *  Request: /_next/data/_-fpIB1rqWyRD-EJO59pO/myPage.json
     *  Response cache:
     *  - Cache-Control: private, no-cache, no-store, max-age=0, must-revalidate
     *  - x-vercel-cache: MISS
     *
     * - Image optimization
     *  Use case: when you request an image
     *  Request: /_next/image?url=%2F_next%2Fstatic%2Fmedia%2F4600x4600.ce39e3d6.jpg&w=256&q=75
     *  Response cache:
     *    - Cache-Control: public, max-age=31536000, immutable
     *    - x-vercel-cache: HIT
     *
     * - API
     *  Use case: when you request an API endpoint
     *  Request: /api/hello
     *  Response cache:
     *    - Cache-Control: public, max-age=0, must-revalidate
     *    - x-vercel-cache: MISS
     */

    const { cdk } = this.props;
<<<<<<< HEAD
    const cfDistributionProps = cdk?.distribution || {} as SsrCdkDistributionProps;

    const s3Origin = new S3Origin(this.cdk!.bucket, {
      originPath: "/" + this.buildConfig.clientBuildS3KeyPrefix,
    });
    const cachePolicy = this.buildServerCachePolicy({ headers: [
      "accept",
      "rsc",
      "next-router-prefetch",
      "next-router-state-tree",
    ]});
    const serverBehavior = this.buildDefaultBehavior(cachePolicy);
    let distribution = this.getImportedCloudFrontDistribution(cdk?.distribution)

    if (!distribution) {
      distribution = new Distribution(this, "Distribution", {
        // these values can be overwritten by cfDistributionProps
        defaultRootObject: "",
        // Override props.
        ...cfDistributionProps,
        // these values can NOT be overwritten by cfDistributionProps
        domainNames: this.buildDistributionDomainNames(),
        certificate: this.cdk!.certificate,
        defaultBehavior: serverBehavior,
      });
    }

    const behaviors: {[key: string]: BehaviorOptions} = {
      ...this.buildStaticFileBehaviors(s3Origin),
      "api/*": serverBehavior,
      "_next/data/*": serverBehavior,
      "_next/image*": this.buildImageBehavior(cachePolicy),
      "_next/*": this.buildStaticFileBehavior(s3Origin),
    }

    Object.keys(behaviors).forEach(behavior => {
      distribution!.addBehavior(behavior, s3Origin, behaviors[behavior])
    })
    return distribution
=======
    const cfDistributionProps = cdk?.distribution || {};
    const cachePolicy =
      cdk?.serverCachePolicy ??
      this.buildServerCachePolicy([
        "accept",
        "rsc",
        "next-router-prefetch",
        "next-router-state-tree",
      ]);
    const serverBehavior = this.buildDefaultBehaviorForRegional(cachePolicy);

    return new Distribution(this, "Distribution", {
      // these values can be overwritten by cfDistributionProps
      defaultRootObject: "",
      // Override props.
      ...cfDistributionProps,
      // these values can NOT be overwritten by cfDistributionProps
      domainNames: this.buildDistributionDomainNames(),
      certificate: this.cdk!.certificate,
      defaultBehavior: serverBehavior,
      additionalBehaviors: {
        "api/*": serverBehavior,
        "_next/data/*": serverBehavior,
        "_next/image*": this.buildImageBehavior(cachePolicy),
        ...(cfDistributionProps.additionalBehaviors || {}),
      },
    });
  }

  protected createCloudFrontDistributionForEdge(): Distribution {
    const { cdk } = this.props;
    const cfDistributionProps = cdk?.distribution || {};
    const cachePolicy =
      cdk?.serverCachePolicy ??
      this.buildServerCachePolicy([
        "accept",
        "rsc",
        "next-router-prefetch",
        "next-router-state-tree",
      ]);
    const serverBehavior = this.buildDefaultBehaviorForEdge(cachePolicy);

    return new Distribution(this, "Distribution", {
      // these values can be overwritten by cfDistributionProps
      defaultRootObject: "",
      // Override props.
      ...cfDistributionProps,
      // these values can NOT be overwritten by cfDistributionProps
      domainNames: this.buildDistributionDomainNames(),
      certificate: this.cdk!.certificate,
      defaultBehavior: serverBehavior,
      additionalBehaviors: {
        "api/*": serverBehavior,
        "_next/data/*": serverBehavior,
        "_next/image*": this.buildImageBehavior(cachePolicy),
        ...(cfDistributionProps.additionalBehaviors || {}),
      },
    });
>>>>>>> c98db9a6
  }

  private buildImageBehavior(cachePolicy: ICachePolicy): BehaviorOptions {
    const { cdk } = this.props;
    const imageFn = this.createImageOptimizationFunction();
    const imageFnUrl = imageFn.addFunctionUrl({
      authType: FunctionUrlAuthType.NONE,
    });
    return {
      viewerProtocolPolicy: ViewerProtocolPolicy.REDIRECT_TO_HTTPS,
      origin: new HttpOrigin(Fn.parseDomainName(imageFnUrl.url)),
      allowedMethods: AllowedMethods.ALLOW_ALL,
      cachedMethods: CachedMethods.CACHE_GET_HEAD_OPTIONS,
      compress: true,
      cachePolicy,
      responseHeadersPolicy: cdk?.responseHeadersPolicy,
    };
  }

  protected generateBuildId(): string {
    const filePath = path.join(this.props.path, ".next/BUILD_ID");
    return fs.readFileSync(filePath).toString();
  }

  public getConstructMetadata() {
    return {
      type: "NextjsSite" as const,
      ...this.getConstructMetadataBase(),
    };
  }
}<|MERGE_RESOLUTION|>--- conflicted
+++ resolved
@@ -1,14 +1,14 @@
-import fs from "fs";
-import path from "path";
-import { Construct } from "constructs";
+import fs from 'fs'
+import path from 'path'
+import { Construct } from 'constructs'
 import {
   Fn,
   Duration as CdkDuration,
   RemovalPolicy,
   CustomResource,
-} from "aws-cdk-lib/core";
-import { Effect, Policy, PolicyStatement } from "aws-cdk-lib/aws-iam";
-import { RetentionDays } from "aws-cdk-lib/aws-logs";
+} from 'aws-cdk-lib/core'
+import { Effect, Policy, PolicyStatement } from 'aws-cdk-lib/aws-iam'
+import { RetentionDays } from 'aws-cdk-lib/aws-logs'
 import {
   CfnFunction,
   Code,
@@ -17,7 +17,7 @@
   Function as CdkFunction,
   FunctionUrlAuthType,
   FunctionProps,
-} from "aws-cdk-lib/aws-lambda";
+} from 'aws-cdk-lib/aws-lambda'
 import {
   Distribution,
   ViewerProtocolPolicy,
@@ -26,19 +26,19 @@
   CachedMethods,
   CachePolicy,
   ICachePolicy,
-} from "aws-cdk-lib/aws-cloudfront";
-import { HttpOrigin } from "aws-cdk-lib/aws-cloudfront-origins";
-import { Rule, Schedule } from "aws-cdk-lib/aws-events";
-import { LambdaFunction } from "aws-cdk-lib/aws-events-targets";
-import { Queue } from "aws-cdk-lib/aws-sqs";
-import { SqsEventSource } from "aws-cdk-lib/aws-lambda-event-sources";
-import { Stack } from "./Stack.js";
-import { SsrFunction } from "./SsrFunction.js";
-import { EdgeFunction } from "./EdgeFunction.js";
-import { SsrSite, SsrSiteProps, SsrCdkDistributionProps } from "./SsrSite.js";
-import { Size, toCdkSize } from "./util/size.js";
-
-export interface NextjsSiteProps extends Omit<SsrSiteProps, "nodejs"> {
+} from 'aws-cdk-lib/aws-cloudfront'
+import { HttpOrigin } from 'aws-cdk-lib/aws-cloudfront-origins'
+import { Rule, Schedule } from 'aws-cdk-lib/aws-events'
+import { LambdaFunction } from 'aws-cdk-lib/aws-events-targets'
+import { Queue } from 'aws-cdk-lib/aws-sqs'
+import { SqsEventSource } from 'aws-cdk-lib/aws-lambda-event-sources'
+import { Stack } from './Stack.js'
+import { SsrFunction } from './SsrFunction.js'
+import { EdgeFunction } from './EdgeFunction.js'
+import { SsrSite, SsrSiteProps, SsrCdkDistributionProps } from './SsrSite.js'
+import { Size, toCdkSize } from './util/size.js'
+
+export interface NextjsSiteProps extends Omit<SsrSiteProps, 'nodejs'> {
   imageOptimization?: {
     /**
      * The amount of memory in MB allocated for image optimization function.
@@ -48,16 +48,16 @@
      * memorySize: "512 MB",
      * ```
      */
-    memorySize?: number | Size;
-  };
+    memorySize?: number | Size
+  }
   /**
    * The number of server functions to keep warm. This option is only supported for the regional mode.
    * @default Server function is not kept warm
    */
-  warm?: number;
-  cdk?: SsrSiteProps["cdk"] & {
-    revalidation?: Pick<FunctionProps, "vpc" | "vpcSubnets">;
-  };
+  warm?: number
+  cdk?: SsrSiteProps['cdk'] & {
+    revalidation?: Pick<FunctionProps, 'vpc' | 'vpcSubnets'>
+  }
 }
 
 /**
@@ -73,66 +73,66 @@
  */
 export class NextjsSite extends SsrSite {
   protected declare props: NextjsSiteProps & {
-    path: Exclude<NextjsSiteProps["path"], undefined>;
-    runtime: Exclude<NextjsSiteProps["runtime"], undefined>;
-    timeout: Exclude<NextjsSiteProps["timeout"], undefined>;
-    memorySize: Exclude<NextjsSiteProps["memorySize"], undefined>;
+    path: Exclude<NextjsSiteProps['path'], undefined>
+    runtime: Exclude<NextjsSiteProps['runtime'], undefined>
+    timeout: Exclude<NextjsSiteProps['timeout'], undefined>
+    memorySize: Exclude<NextjsSiteProps['memorySize'], undefined>
     waitForInvalidation: Exclude<
-      NextjsSiteProps["waitForInvalidation"],
+      NextjsSiteProps['waitForInvalidation'],
       undefined
-    >;
-  };
+    >
+  }
 
   constructor(scope: Construct, id: string, props?: NextjsSiteProps) {
     super(scope, id, {
-      buildCommand: "npx --yes open-next@2.0.4 build",
+      buildCommand: 'npx --yes open-next@2.0.4 build',
       ...props,
-    });
+    })
 
     this.deferredTaskCallbacks.push(() => {
-      this.createWarmer();
-      this.createRevalidation();
-    });
+      this.createWarmer()
+      this.createRevalidation()
+    })
   }
 
   protected createRevalidation() {
-    if (!this.serverLambdaForRegional && !this.serverLambdaForEdge) return;
-
-    const { cdk } = this.props;
-
-    const queue = new Queue(this, "RevalidationQueue", {
+    if (!this.serverLambdaForRegional && !this.serverLambdaForEdge) return
+
+    const { cdk } = this.props
+
+    const queue = new Queue(this, 'RevalidationQueue', {
       fifo: true,
       receiveMessageWaitTime: CdkDuration.seconds(20),
-    });
-    const consumer = new CdkFunction(this, "RevalidationFunction", {
-      description: "Next.js revalidator",
-      handler: "index.handler",
+    })
+    const consumer = new CdkFunction(this, 'RevalidationFunction', {
+      description: 'Next.js revalidator',
+      handler: 'index.handler',
       code: Code.fromAsset(
-        path.join(this.props.path, ".open-next", "revalidation-function")
+        path.join(this.props.path, '.open-next', 'revalidation-function')
       ),
       runtime: Runtime.NODEJS_18_X,
       timeout: CdkDuration.seconds(30),
       ...cdk?.revalidation,
-    });
-    consumer.addEventSource(new SqsEventSource(queue, { batchSize: 5 }));
+    })
+    consumer.addEventSource(new SqsEventSource(queue, { batchSize: 5 }))
 
     // Allow server to send messages to the queue
-    const server = this.serverLambdaForRegional || this.serverLambdaForEdge;
-    server?.addEnvironment("REVALIDATION_QUEUE_URL", queue.queueUrl);
-    server?.addEnvironment("REVALIDATION_QUEUE_REGION", Stack.of(this).region);
-    queue.grantSendMessages(server?.role!);
+    const server = this.serverLambdaForRegional || this.serverLambdaForEdge
+    server?.addEnvironment('REVALIDATION_QUEUE_URL', queue.queueUrl)
+    server?.addEnvironment('REVALIDATION_QUEUE_REGION', Stack.of(this).region)
+    queue.grantSendMessages(server?.role!)
   }
 
   protected initBuildConfig() {
     return {
-      typesPath: ".",
-      serverBuildOutputFile: ".open-next/server-function/index.mjs",
-      clientBuildOutputDir: ".open-next/assets",
-      clientBuildVersionedSubDir: "_next",
-      clientBuildS3KeyPrefix: "_assets",
-      prerenderedBuildOutputDir: ".open-next/cache",
-      prerenderedBuildS3KeyPrefix: "_cache",
-    };
+      typesPath: '.',
+      serverBuildOutputFile: '.open-next/server-function/index.mjs',
+      clientBuildOutputDir: '.open-next/assets',
+      clientBuildVersionedSubDir: '_next',
+      clientBuildS3KeyPrefix: '_assets',
+      prerenderedBuildOutputDir: '.open-next/cache',
+      prerenderedBuildS3KeyPrefix: '_cache',
+    }
   }
 
   protected createFunctionForRegional() {
@@ -144,11 +144,11 @@
       permissions,
       environment,
       cdk,
-    } = this.props;
+    } = this.props
     return new SsrFunction(this, `ServerFunction`, {
-      description: "Next.js server",
-      bundle: path.join(this.props.path, ".open-next", "server-function"),
-      handler: "index.handler",
+      description: 'Next.js server',
+      bundle: path.join(this.props.path, '.open-next', 'server-function'),
+      handler: 'index.handler',
       runtime,
       timeout,
       memorySize,
@@ -157,19 +157,19 @@
       environment: {
         ...environment,
         CACHE_BUCKET_NAME: this.bucket.bucketName,
-        CACHE_BUCKET_KEY_PREFIX: "_cache",
+        CACHE_BUCKET_KEY_PREFIX: '_cache',
         CACHE_BUCKET_REGION: Stack.of(this).region,
       },
       ...cdk?.server,
-    });
+    })
   }
 
   protected createFunctionForEdge() {
     const { runtime, timeout, memorySize, bind, permissions, environment } =
-      this.props;
-    return new EdgeFunction(this, "ServerFunction", {
-      bundle: path.join(this.props.path, ".open-next", "server-function"),
-      handler: "index.handler",
+      this.props
+    return new EdgeFunction(this, 'ServerFunction', {
+      bundle: path.join(this.props.path, '.open-next', 'server-function'),
+      handler: 'index.handler',
       runtime,
       timeout,
       memorySize,
@@ -178,26 +178,26 @@
       environment: {
         ...environment,
         CACHE_BUCKET_NAME: this.bucket.bucketName,
-        CACHE_BUCKET_KEY_PREFIX: "_cache",
+        CACHE_BUCKET_KEY_PREFIX: '_cache',
         CACHE_BUCKET_REGION: Stack.of(this).region,
       },
-    });
+    })
   }
 
   private createImageOptimizationFunction() {
-    const { imageOptimization, path: sitePath } = this.props;
+    const { imageOptimization, path: sitePath } = this.props
 
     const fn = new CdkFunction(this, `ImageFunction`, {
-      description: "Next.js image optimizer",
-      handler: "index.handler",
+      description: 'Next.js image optimizer',
+      handler: 'index.handler',
       currentVersionOptions: {
         removalPolicy: RemovalPolicy.DESTROY,
       },
       logRetention: RetentionDays.THREE_DAYS,
-      code: Code.fromInline("export function handler() {}"),
+      code: Code.fromInline('export function handler() {}'),
       runtime: Runtime.NODEJS_18_X,
       memorySize: imageOptimization?.memorySize
-        ? typeof imageOptimization.memorySize === "string"
+        ? typeof imageOptimization.memorySize === 'string'
           ? toCdkSize(imageOptimization.memorySize).toMebibytes()
           : imageOptimization.memorySize
         : 1536,
@@ -205,90 +205,90 @@
       architecture: Architecture.ARM_64,
       environment: {
         BUCKET_NAME: this.cdk!.bucket.bucketName,
-        BUCKET_KEY_PREFIX: "_assets",
+        BUCKET_KEY_PREFIX: '_assets',
       },
       initialPolicy: [
         new PolicyStatement({
-          actions: ["s3:GetObject"],
-          resources: [this.cdk!.bucket.arnForObjects("*")],
+          actions: ['s3:GetObject'],
+          resources: [this.cdk!.bucket.arnForObjects('*')],
         }),
       ],
-    });
+    })
 
     // update code after build
     this.deferredTaskCallbacks.push(() => {
-      const cfnFunction = fn.node.defaultChild as CfnFunction;
+      const cfnFunction = fn.node.defaultChild as CfnFunction
       const code = Code.fromAsset(
-        path.join(sitePath, ".open-next/image-optimization-function")
-      );
-      const codeConfig = code.bind(fn);
+        path.join(sitePath, '.open-next/image-optimization-function')
+      )
+      const codeConfig = code.bind(fn)
       cfnFunction.code = {
         s3Bucket: codeConfig.s3Location?.bucketName,
         s3Key: codeConfig.s3Location?.objectKey,
         s3ObjectVersion: codeConfig.s3Location?.objectVersion,
-      };
-      code.bindToResource(cfnFunction);
-    });
-
-    return fn;
+      }
+      code.bindToResource(cfnFunction)
+    })
+
+    return fn
   }
 
   private createWarmer() {
-    const { warm, edge } = this.props;
-    if (!warm) return;
+    const { warm, edge } = this.props
+    if (!warm) return
 
     if (warm && edge) {
       throw new Error(
         `Warming is currently supported only for the regional mode.`
-      );
-    }
-
-    if (!this.serverLambdaForRegional) return;
+      )
+    }
+
+    if (!this.serverLambdaForRegional) return
 
     // Create warmer function
-    const warmer = new CdkFunction(this, "WarmerFunction", {
-      description: "Next.js warmer",
+    const warmer = new CdkFunction(this, 'WarmerFunction', {
+      description: 'Next.js warmer',
       code: Code.fromAsset(
-        path.join(this.props.path, ".open-next/warmer-function")
+        path.join(this.props.path, '.open-next/warmer-function')
       ),
       runtime: Runtime.NODEJS_18_X,
-      handler: "index.handler",
+      handler: 'index.handler',
       timeout: CdkDuration.minutes(15),
       memorySize: 1024,
       environment: {
         FUNCTION_NAME: this.serverLambdaForRegional.functionName,
         CONCURRENCY: warm.toString(),
       },
-    });
-    this.serverLambdaForRegional.grantInvoke(warmer);
+    })
+    this.serverLambdaForRegional.grantInvoke(warmer)
 
     // Create cron job
-    new Rule(this, "WarmerRule", {
+    new Rule(this, 'WarmerRule', {
       schedule: Schedule.rate(CdkDuration.minutes(5)),
       targets: [new LambdaFunction(warmer, { retryAttempts: 0 })],
-    });
+    })
 
     // Create custom resource to prewarm on deploy
-    const stack = Stack.of(this) as Stack;
-    const policy = new Policy(this, "PrewarmerPolicy", {
+    const stack = Stack.of(this) as Stack
+    const policy = new Policy(this, 'PrewarmerPolicy', {
       statements: [
         new PolicyStatement({
           effect: Effect.ALLOW,
-          actions: ["lambda:InvokeFunction"],
+          actions: ['lambda:InvokeFunction'],
           resources: [warmer.functionArn],
         }),
       ],
-    });
-    stack.customResourceHandler.role?.attachInlinePolicy(policy);
-    const resource = new CustomResource(this, "Prewarmer", {
+    })
+    stack.customResourceHandler.role?.attachInlinePolicy(policy)
+    const resource = new CustomResource(this, 'Prewarmer', {
       serviceToken: stack.customResourceHandler.functionArn,
-      resourceType: "Custom::FunctionInvoker",
+      resourceType: 'Custom::FunctionInvoker',
       properties: {
         version: Date.now().toString(),
         functionName: warmer.functionName,
       },
-    });
-    resource.node.addDependency(policy);
+    })
+    resource.node.addDependency(policy)
   }
 
   protected createCloudFrontDistribution(): Distribution {
@@ -342,115 +342,58 @@
      *    - x-vercel-cache: MISS
      */
 
-    const { cdk } = this.props;
-<<<<<<< HEAD
-    const cfDistributionProps = cdk?.distribution || {} as SsrCdkDistributionProps;
-
-    const s3Origin = new S3Origin(this.cdk!.bucket, {
-      originPath: "/" + this.buildConfig.clientBuildS3KeyPrefix,
-    });
-    const cachePolicy = this.buildServerCachePolicy({ headers: [
-      "accept",
-      "rsc",
-      "next-router-prefetch",
-      "next-router-state-tree",
-    ]});
-    const serverBehavior = this.buildDefaultBehavior(cachePolicy);
+    const { cdk } = this.props
+    const cfDistributionProps =
+      cdk?.distribution || ({} as SsrCdkDistributionProps)
+
+    const cachePolicy = this.buildServerCachePolicy({
+      headers: [
+        'accept',
+        'rsc',
+        'next-router-prefetch',
+        'next-router-state-tree',
+      ],
+    })
+    const serverBehavior = this.buildDefaultBehavior(cachePolicy)
     let distribution = this.getImportedCloudFrontDistribution(cdk?.distribution)
 
     if (!distribution) {
-      distribution = new Distribution(this, "Distribution", {
+      distribution = new Distribution(this, 'Distribution', {
         // these values can be overwritten by cfDistributionProps
-        defaultRootObject: "",
+        defaultRootObject: '',
         // Override props.
         ...cfDistributionProps,
         // these values can NOT be overwritten by cfDistributionProps
         domainNames: this.buildDistributionDomainNames(),
         certificate: this.cdk!.certificate,
         defaultBehavior: serverBehavior,
-      });
-    }
-
-    const behaviors: {[key: string]: BehaviorOptions} = {
-      ...this.buildStaticFileBehaviors(s3Origin),
-      "api/*": serverBehavior,
-      "_next/data/*": serverBehavior,
-      "_next/image*": this.buildImageBehavior(cachePolicy),
-      "_next/*": this.buildStaticFileBehavior(s3Origin),
-    }
-
-    Object.keys(behaviors).forEach(behavior => {
-      distribution!.addBehavior(behavior, s3Origin, behaviors[behavior])
+      })
+    }
+
+    const behaviors: { [key: string]: BehaviorOptions } = {
+      'api/*': serverBehavior,
+      '_next/data/*': serverBehavior,
+      '_next/image*': this.buildImageBehavior(cachePolicy),
+      ...((cfDistributionProps as SsrCdkDistributionProps)
+        .additionalBehaviors || {}),
+    }
+
+    Object.keys(behaviors).forEach((behavior) => {
+      distribution!.addBehavior(
+        behavior,
+        behaviors[behavior].origin,
+        behaviors[behavior]
+      )
     })
     return distribution
-=======
-    const cfDistributionProps = cdk?.distribution || {};
-    const cachePolicy =
-      cdk?.serverCachePolicy ??
-      this.buildServerCachePolicy([
-        "accept",
-        "rsc",
-        "next-router-prefetch",
-        "next-router-state-tree",
-      ]);
-    const serverBehavior = this.buildDefaultBehaviorForRegional(cachePolicy);
-
-    return new Distribution(this, "Distribution", {
-      // these values can be overwritten by cfDistributionProps
-      defaultRootObject: "",
-      // Override props.
-      ...cfDistributionProps,
-      // these values can NOT be overwritten by cfDistributionProps
-      domainNames: this.buildDistributionDomainNames(),
-      certificate: this.cdk!.certificate,
-      defaultBehavior: serverBehavior,
-      additionalBehaviors: {
-        "api/*": serverBehavior,
-        "_next/data/*": serverBehavior,
-        "_next/image*": this.buildImageBehavior(cachePolicy),
-        ...(cfDistributionProps.additionalBehaviors || {}),
-      },
-    });
-  }
-
-  protected createCloudFrontDistributionForEdge(): Distribution {
-    const { cdk } = this.props;
-    const cfDistributionProps = cdk?.distribution || {};
-    const cachePolicy =
-      cdk?.serverCachePolicy ??
-      this.buildServerCachePolicy([
-        "accept",
-        "rsc",
-        "next-router-prefetch",
-        "next-router-state-tree",
-      ]);
-    const serverBehavior = this.buildDefaultBehaviorForEdge(cachePolicy);
-
-    return new Distribution(this, "Distribution", {
-      // these values can be overwritten by cfDistributionProps
-      defaultRootObject: "",
-      // Override props.
-      ...cfDistributionProps,
-      // these values can NOT be overwritten by cfDistributionProps
-      domainNames: this.buildDistributionDomainNames(),
-      certificate: this.cdk!.certificate,
-      defaultBehavior: serverBehavior,
-      additionalBehaviors: {
-        "api/*": serverBehavior,
-        "_next/data/*": serverBehavior,
-        "_next/image*": this.buildImageBehavior(cachePolicy),
-        ...(cfDistributionProps.additionalBehaviors || {}),
-      },
-    });
->>>>>>> c98db9a6
   }
 
   private buildImageBehavior(cachePolicy: ICachePolicy): BehaviorOptions {
-    const { cdk } = this.props;
-    const imageFn = this.createImageOptimizationFunction();
+    const { cdk } = this.props
+    const imageFn = this.createImageOptimizationFunction()
     const imageFnUrl = imageFn.addFunctionUrl({
       authType: FunctionUrlAuthType.NONE,
-    });
+    })
     return {
       viewerProtocolPolicy: ViewerProtocolPolicy.REDIRECT_TO_HTTPS,
       origin: new HttpOrigin(Fn.parseDomainName(imageFnUrl.url)),
@@ -459,18 +402,18 @@
       compress: true,
       cachePolicy,
       responseHeadersPolicy: cdk?.responseHeadersPolicy,
-    };
+    }
   }
 
   protected generateBuildId(): string {
-    const filePath = path.join(this.props.path, ".next/BUILD_ID");
-    return fs.readFileSync(filePath).toString();
+    const filePath = path.join(this.props.path, '.next/BUILD_ID')
+    return fs.readFileSync(filePath).toString()
   }
 
   public getConstructMetadata() {
     return {
-      type: "NextjsSite" as const,
+      type: 'NextjsSite' as const,
       ...this.getConstructMetadataBase(),
-    };
+    }
   }
 }