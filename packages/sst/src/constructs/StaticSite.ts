import path from "path";
import url from "url";
import fs from "fs";
import crypto from "crypto";
import { execSync } from "child_process";
import { Construct } from "constructs";
import {
  Token,
  Duration,
  RemovalPolicy,
  CustomResource,
} from "aws-cdk-lib/core";
import {
  BlockPublicAccess,
  Bucket,
  BucketProps,
  IBucket,
} from "aws-cdk-lib/aws-s3";
import { Asset } from "aws-cdk-lib/aws-s3-assets";
import { Code, Function, Runtime } from "aws-cdk-lib/aws-lambda";
import {
  BehaviorOptions,
  IDistribution,
  Function as CfFunction,
  FunctionCode as CfFunctionCode,
  FunctionEventType as CfFunctionEventType,
  ViewerProtocolPolicy,
} from "aws-cdk-lib/aws-cloudfront";
import { S3Origin } from "aws-cdk-lib/aws-cloudfront-origins";
import { AwsCliLayer } from "aws-cdk-lib/lambda-layer-awscli";

import { App } from "./App.js";
import { Stack } from "./Stack.js";
import { Distribution, DistributionDomainProps } from "./Distribution.js";
import {
<<<<<<< HEAD
=======
  BaseSiteDomainProps,
  BaseSiteFileOptions,
>>>>>>> 076e1f89
  BaseSiteReplaceProps,
  BaseSiteCdkDistributionProps,
  getBuildCmdEnvironment,
  buildErrorResponsesFor404ErrorPage,
  buildErrorResponsesForRedirectToIndex,
} from "./BaseSite.js";
import { useDeferredTasks } from "./deferred_task.js";
import { SSTConstruct, isCDKConstruct } from "./Construct.js";
import {
  FunctionBindingProps,
  getParameterPath,
} from "./util/functionBinding.js";
import { gray } from "colorette";
import { useProject } from "../project.js";

const __dirname = path.dirname(url.fileURLToPath(import.meta.url));

export interface StaticSiteProps {
  /**
   * Path to the directory where the website source is located.
   * @default "."
   * @example
   * ```js
   * new StaticSite(stack, "Site", {
   *   path: "path/to/src",
   * });
   * ```
   */
  path?: string;
  /**
   * The name of the index page (e.g. "index.html") of the website.
   * @default "index.html"
   * @example
   * ```js
   * new StaticSite(stack, "Site", {
   *   indexPage: "other-index.html",
   * });
   * ```
   */
  indexPage?: string;
  /**
   * The error page behavior for this website. Takes either an HTML page.
   * ```
   * 404.html
   * ```
   * Or the constant `"redirect_to_index_page"` to redirect to the index page.
   *
   * Note that, if the error pages are redirected to the index page, the HTTP status code is set to 200. This is necessary for single page apps, that handle 404 pages on the client side.
   * @default redirect_to_index_page
   * @example
   * ```js
   * new StaticSite(stack, "Site", {
   *   errorPage: "redirect_to_index_page",
   * });
   * ```
   */
  errorPage?: "redirect_to_index_page" | Omit<string, "redirect_to_index_page">;
  /**
   * The command for building the website
   * @default no build command
   * @example
   * ```js
   * new StaticSite(stack, "Site", {
   *   buildCommand: "npm run build",
   * });
   * ```
   */
  buildCommand?: string;
  /**
   * The directory with the content that will be uploaded to the S3 bucket. If a `buildCommand` is provided, this is usually where the build output is generated. The path is relative to the [`path`](#path) where the website source is located.
   * @default entire "path" directory
   * @example
   * ```js
   * new StaticSite(stack, "Site", {
   *   buildOutput: "build",
   * });
   * ```
   */
  buildOutput?: string;
  /**
   * Pass in a list of file options to configure cache control for different files. Behind the scenes, the `StaticSite` construct uses a combination of the `s3 cp` and `s3 sync` commands to upload the website content to the S3 bucket. An `s3 cp` command is run for each file option block, and the options are passed in as the command options.
   *
   * @default No cache control for HTML files, and a 1 year cache control for JS/CSS files.
   * ```js
   * [
   *   {
   *     exclude: "*",
   *     include: "*.html",
   *     cacheControl: "max-age=0,no-cache,no-store,must-revalidate",
   *   },
   *   {
   *     exclude: "*",
   *     include: ["*.js", "*.css"],
   *     cacheControl: "max-age=31536000,public,immutable",
   *   },
   * ]
   * ```
   * @example
   * ```js
   * new StaticSite(stack, "Site", {
   *   buildOutput: "dist",
   *   fileOptions: [{
   *     exclude: "*",
   *     include: "*.js",
   *     cacheControl: "max-age=31536000,public,immutable",
   *   }]
   * });
   * ```
   */
  fileOptions?: StaticSiteFileOptions[];
  /**
   * Pass in a list of placeholder values to be replaced in the website content. For example, the follow configuration:
   *
   * @example
   * ```js
   * new StaticSite(stack, "frontend", {
   *   replaceValues: [
   *     {
   *       files: "*.js",
   *       search: "{{ API_URL }}",
   *       replace: api.url,
   *     },
   *     {
   *       files: "*.js",
   *       search: "{{ COGNITO_USER_POOL_CLIENT_ID }}",
   *       replace: auth.cognitoUserPoolClient.userPoolClientId,
   *     },
   *   ],
   * });
   * ```
   */
  replaceValues?: StaticSiteReplaceProps[];
  /**
   * The customDomain for this website. SST supports domains that are hosted either on [Route 53](https://aws.amazon.com/route53/) or externally.
   *
   * Note that you can also migrate externally hosted domains to Route 53 by [following this guide](https://docs.aws.amazon.com/Route53/latest/DeveloperGuide/MigratingDNS.html).
   *
   * @example
   * ```js
   * new StaticSite(stack, "frontend", {
   *   path: "path/to/src",
   *   customDomain: "domain.com",
   * });
   * ```
   *
   * @example
   * ```js
   * new StaticSite(stack, "frontend", {
   *   path: "path/to/src",
   *   customDomain: {
   *     domainName: "domain.com",
   *     domainAlias: "www.domain.com",
   *     hostedZone: "domain.com"
   *   }
   * });
   * ```
   */
  customDomain?: string | StaticSiteDomainProps;
  /**
   * An object with the key being the environment variable name. Note, this requires your build tool to support build time environment variables.
   *
   * @example
   * ```js
   * new StaticSite(stack, "frontend", {
   *   environment: {
   *     REACT_APP_API_URL: api.url,
   *     REACT_APP_USER_POOL_CLIENT: auth.cognitoUserPoolClient.userPoolClientId,
   *   },
   * });
   * ```
   */
  environment?: Record<string, string>;
  /**
   * While deploying, SST removes old files that no longer exist. Pass in `false` to keep the old files around.
   *
   * @default true
   *
   * @example
   * ```js
   * new StaticSite(stack, "frontend", {
   *  purge: false
   * });
   * ```
   */
  purgeFiles?: boolean;
  dev?: {
    /**
     * When running `sst dev, site is not deployed. This is to ensure `sst dev` can start up quickly.
     * @default false
     * @example
     * ```js
     * new StaticSite(stack, "frontend", {
     *  dev: {
     *    deploy: true
     *  }
     * });
     * ```
     */
    deploy?: boolean;
    /**
     * The local site URL when running `sst dev`.
     * @example
     * ```js
     * new StaticSite(stack, "frontend", {
     *  dev: {
     *    url: "http://localhost:3000"
     *  }
     * });
     * ```
     */
    url?: string;
  };
  vite?: {
    /**
     * The path where code-gen should place the type definition for environment variables
     * @default "src/sst-env.d.ts"
     * @example
     * ```js
     * new StaticSite(stack, "frontend", {
     *   vite: {
     *     types: "./other/path/sst-env.d.ts",
     *   }
     * });
     * ```
     */
    types?: string;
  };
  /**
   * While deploying, SST waits for the CloudFront cache invalidation process to finish. This ensures that the new content will be served once the deploy command finishes. However, this process can sometimes take more than 5 mins. For non-prod environments it might make sense to pass in `false`. That'll skip waiting for the cache to invalidate and speed up the deploy process.
   * @default false
   * @example
   * ```js
   * new StaticSite(stack, "frontend", {
   *  waitForInvalidation: true
   * });
   * ```
   */
  waitForInvalidation?: boolean;
  cdk?: {
    /**
     * Allows you to override default id for this construct.
     */
    id?: string;
    /**
     * Allows you to override default settings this construct uses internally to create the bucket
     *
     * @example
     * ```js
     * new StaticSite(stack, "Site", {
     *   path: "path/to/src",
     *   cdk: {
     *     bucket: {
     *       bucketName: "mybucket",
     *     },
     *   }
     * });
     * ```
     */
    bucket?: BucketProps | IBucket;
    /**
     * Configure the internally created CDK `Distribution` instance or provide an existing distribution
     *
     * @example
     * ```js
     * new StaticSite(stack, "Site", {
     *   path: "path/to/src",
     *   cdk: {
     *     distribution: {
     *       comment: "Distribution for my React website",
     *     },
     *   }
     * });
     * ```
     */
    distribution?: IDistribution | StaticSiteCdkDistributionProps;
  };
}

<<<<<<< HEAD
export interface StaticSiteDomainProps extends DistributionDomainProps {}
=======
export interface StaticSiteDomainProps extends BaseSiteDomainProps {}
export interface StaticSiteFileOptions extends BaseSiteFileOptions {}
>>>>>>> 076e1f89
export interface StaticSiteReplaceProps extends BaseSiteReplaceProps {}
export interface StaticSiteCdkDistributionProps
  extends BaseSiteCdkDistributionProps {}

/////////////////////
// Construct
/////////////////////

/**
 * The `StaticSite` construct is a higher level CDK construct that makes it easy to create a static website.
 *
 * @example
 *
 * Deploys a plain HTML website in the `path/to/src` directory.
 *
 * ```js
 * import { StaticSite } from "sst/constructs";
 *
 * new StaticSite(stack, "Site", {
 *   path: "path/to/src",
 * });
 * ```
 */
export class StaticSite extends Construct implements SSTConstruct {
  public readonly id: string;
  private props: Omit<StaticSiteProps, "path"> & { path: string };
  private doNotDeploy: boolean;
  private bucket: Bucket;
  private distribution: Distribution;

  constructor(scope: Construct, id: string, props?: StaticSiteProps) {
    super(scope, props?.cdk?.id || id);

    const app = scope.node.root as App;
    const stack = Stack.of(this) as Stack;
    this.id = id;
    this.props = {
      path: ".",
      waitForInvalidation: false,
      ...props,
    };

    this.doNotDeploy =
      !stack.isActive || (app.mode === "dev" && !this.props.dev?.deploy);

    this.generateViteTypes();

    if (this.doNotDeploy) {
      // @ts-ignore
      this.bucket = this.distribution = null;
      return;
    }

    this.bucket = this.createS3Bucket();
    this.distribution = this.createCfDistribution();

    useDeferredTasks().add(async () => {
      // Build app
      this.buildApp();

      // Create S3 Deployment
      const cliLayer = new AwsCliLayer(this, "AwsCliLayer");
      const assets = this.createS3Assets();
      const filenamesAsset = this.bundleFilenamesAsset();
      const s3deployCR = this.createS3Deployment(
        cliLayer,
        assets,
        filenamesAsset
      );
      this.distribution.node.addDependency(s3deployCR);

      // Invalidate CloudFront
      this.distribution.createInvalidation(this.generateInvalidationId(assets));
    });
  }

  /**
   * The CloudFront URL of the website.
   */
  public get url() {
    if (this.doNotDeploy) return this.props.dev?.url;

    return this.distribution.url;
  }

  /**
   * If the custom domain is enabled, this is the URL of the website with the custom domain.
   */
  public get customDomainUrl() {
    if (this.doNotDeploy) return;

    const { customDomain } = this.props;
    if (!customDomain) return;

    if (typeof customDomain === "string") {
      return `https://${customDomain}`;
    } else {
      return `https://${customDomain.domainName}`;
    }
  }

  /**
   * The internally created CDK resources.
   */
  public get cdk() {
    if (this.doNotDeploy) return;

    return {
      bucket: this.bucket,
      distribution: this.distribution.cdk.distribution,
      hostedZone: this.distribution.cdk.hostedZone,
      certificate: this.distribution.cdk.certificate,
    };
  }

  public getConstructMetadata() {
    return {
      type: "StaticSite" as const,
      data: {
        path: this.props.path,
        environment: this.props.environment || {},
        customDomainUrl: this.customDomainUrl,
        url: this.url,
      },
    };
  }

  /** @internal */
  public getFunctionBinding(): FunctionBindingProps {
    const app = this.node.root as App;
    return {
      clientPackage: "site",
      variables: {
        url: this.doNotDeploy
          ? {
              type: "plain",
              value: this.props.dev?.url ?? "localhost",
            }
          : {
              // Do not set real value b/c we don't want to make the Lambda function
              // depend on the Site. B/c often the site depends on the Api, causing
              // a CloudFormation circular dependency if the Api and the Site belong
              // to different stacks.
              type: "site_url",
              value: this.customDomainUrl || this.url!,
            },
      },
      permissions: {
        "ssm:GetParameters": [
          `arn:${Stack.of(this).partition}:ssm:${app.region}:${
            app.account
          }:parameter${getParameterPath(this, "url")}`,
        ],
      },
    };
  }

  private generateViteTypes() {
    const { path: sitePath, environment } = this.props;

    // Build the path
    let typesPath = this.props.vite?.types;
    if (!typesPath) {
      if (
        fs.existsSync(path.join(sitePath, "vite.config.js")) ||
        fs.existsSync(path.join(sitePath, "vite.config.ts"))
      ) {
        typesPath = "src/sst-env.d.ts";
      }
    }
    if (!typesPath) {
      return;
    }

    // Create type file
    const filePath = path.resolve(path.join(sitePath, typesPath));
    const content = `/// <reference types="vite/client" />
interface ImportMetaEnv {
${Object.keys(environment || {})
  .map((key) => `  readonly ${key}: string`)
  .join("\n")}
}
interface ImportMeta {
  readonly env: ImportMetaEnv
}`;

    const fileDir = path.dirname(filePath);
    fs.mkdirSync(fileDir, { recursive: true });
    fs.writeFileSync(filePath, content);
  }

  private buildApp() {
    const { path: sitePath, buildCommand } = this.props;

    // validate site path exists
    if (!fs.existsSync(sitePath)) {
      throw new Error(
        `No path found at "${path.resolve(sitePath)}" for the "${
          this.node.id
        }" StaticSite.`
      );
    }

    // build
    if (buildCommand) {
      try {
        console.log(gray(`Building static site ${sitePath}`));
        execSync(buildCommand, {
          cwd: sitePath,
          stdio: "inherit",
          env: {
            ...process.env,
            ...getBuildCmdEnvironment(this.props.environment),
          },
        });
      } catch (e) {
        throw new Error(
          `There was a problem building the "${this.node.id}" StaticSite.`
        );
      }
    }
  }

  private createS3Assets(): Asset[] {
    const { path: sitePath } = this.props;
    const buildOutput = this.props.buildOutput || ".";

    // validate buildOutput exists
    const siteOutputPath = path.resolve(path.join(sitePath, buildOutput));
    if (!fs.existsSync(siteOutputPath)) {
      throw new Error(
        `No build output found at "${siteOutputPath}" for the "${this.node.id}" StaticSite.`
      );
    }

    // clear zip path to ensure no partX.zip remain from previous build
    const zipPath = path.resolve(
      path.join(
        useProject().paths.artifacts,
        `StaticSite-${this.node.id}-${this.node.addr}`
      )
    );
    fs.rmSync(zipPath, {
      force: true,
      recursive: true,
    });

    // create zip files
    const app = this.node.root as App;
    const script = path.join(__dirname, "../support/base-site-archiver.mjs");
    const fileSizeLimit = app.isRunningSSTTest()
      ? // eslint-disable-next-line @typescript-eslint/ban-ts-comment
        // @ts-ignore: "sstTestFileSizeLimitOverride" not exposed in props
        this.props.sstTestFileSizeLimitOverride || 200
      : 200;
    const cmd = [
      "node",
      script,
      Buffer.from(JSON.stringify([{ src: siteOutputPath, tar: "" }])).toString(
        "base64"
      ),
      zipPath,
      fileSizeLimit,
    ].join(" ");

    try {
      execSync(cmd, {
        cwd: sitePath,
        stdio: "inherit",
      });
    } catch (e) {
      throw new Error(
        `There was a problem generating the "${this.node.id}" StaticSite package.`
      );
    }

    // create assets
    const assets = [];
    for (let partId = 0; ; partId++) {
      const zipFilePath = path.join(zipPath, `part${partId}.zip`);
      if (!fs.existsSync(zipFilePath)) {
        break;
      }

      assets.push(
        new Asset(this, `Asset${partId}`, {
          path: zipFilePath,
        })
      );
    }
    return assets;
  }

  private bundleFilenamesAsset(): Asset | undefined {
    if (this.props.purgeFiles === false) {
      return;
    }

    const zipPath = path.resolve(
      path.join(
        useProject().paths.artifacts,
        `StaticSite-${this.node.id}-${this.node.addr}`
      )
    );

    // create assets
    const filenamesPath = path.join(zipPath, `filenames`);
    if (!fs.existsSync(filenamesPath)) {
      throw new Error(
        `There was a problem generating the "${this.node.id}" StaticSite package.`
      );
    }

    return new Asset(this, `AssetFilenames`, {
      path: filenamesPath,
    });
  }

  private createS3Bucket(): Bucket {
    const { cdk } = this.props;

    // cdk.bucket is an imported construct
    if (cdk?.bucket && isCDKConstruct(cdk?.bucket)) {
      return cdk.bucket as Bucket;
    }
    // cdk.bucket is a prop
    else {
      const bucketProps = cdk?.bucket as BucketProps;
      // Validate s3Bucket
      if (bucketProps?.websiteIndexDocument) {
        throw new Error(
          `Do not configure the "s3Bucket.websiteIndexDocument". Use the "indexPage" to configure the StaticSite index page.`
        );
      }

      if (bucketProps?.websiteErrorDocument) {
        throw new Error(
          `Do not configure the "s3Bucket.websiteErrorDocument". Use the "errorPage" to configure the StaticSite index page.`
        );
      }

      return new Bucket(this, "S3Bucket", {
        publicReadAccess: false,
        blockPublicAccess: BlockPublicAccess.BLOCK_ALL,
        autoDeleteObjects: true,
        removalPolicy: RemovalPolicy.DESTROY,
        ...bucketProps,
      });
    }
  }

  private createS3Deployment(
    cliLayer: AwsCliLayer,
    assets: Asset[],
    filenamesAsset?: Asset
  ): CustomResource {
    const fileOptions: StaticSiteFileOptions[] = this.props.fileOptions || [
      {
        exclude: "*",
        include: "*.html",
        cacheControl: "max-age=0,no-cache,no-store,must-revalidate",
      },
      {
        exclude: "*",
        include: ["*.js", "*.css"],
        cacheControl: "max-age=31536000,public,immutable",
      },
    ];

    // Create a Lambda function that will be doing the uploading
    const uploader = new Function(this, "S3Uploader", {
      code: Code.fromAsset(
        path.join(__dirname, "../support/base-site-custom-resource")
      ),
      layers: [cliLayer],
      runtime: Runtime.PYTHON_3_7,
      handler: "s3-upload.handler",
      timeout: Duration.minutes(15),
      memorySize: 1024,
    });
    this.bucket.grantReadWrite(uploader);
    assets.forEach((asset) => asset.grantRead(uploader));

    // Create the custom resource function
    const handler = new Function(this, "S3Handler", {
      code: Code.fromAsset(
        path.join(__dirname, "../support/base-site-custom-resource")
      ),
      layers: [cliLayer],
      runtime: Runtime.PYTHON_3_7,
      handler: "s3-handler.handler",
      timeout: Duration.minutes(15),
      memorySize: 1024,
      environment: {
        UPLOADER_FUNCTION_NAME: uploader.functionName,
      },
    });
    this.bucket.grantReadWrite(handler);
    filenamesAsset?.grantRead(handler);
    uploader.grantInvoke(handler);

    // Create custom resource
    return new CustomResource(this, "S3Deployment", {
      serviceToken: handler.functionArn,
      resourceType: "Custom::SSTBucketDeployment",
      properties: {
        Sources: assets.map((asset) => ({
          BucketName: asset.s3BucketName,
          ObjectKey: asset.s3ObjectKey,
        })),
        DestinationBucketName: this.bucket.bucketName,
        Filenames: filenamesAsset && {
          BucketName: filenamesAsset.s3BucketName,
          ObjectKey: filenamesAsset.s3ObjectKey,
        },
        FileOptions: (fileOptions || []).map(
          ({ exclude, include, cacheControl, contentType }) => {
            if (typeof exclude === "string") {
              exclude = [exclude];
            }
            if (typeof include === "string") {
              include = [include];
            }
            return [
              ...exclude.map((per) => ["--exclude", per]),
              ...include.map((per) => ["--include", per]),
              ["--cache-control", cacheControl],
              contentType ? ["--content-type", contentType] : [],
            ].flat();
          }
        ),
        ReplaceValues: this.getS3ContentReplaceValues(),
      },
    });
  }

  /////////////////////
  // CloudFront Distribution
  /////////////////////

  private createCfDistribution(): Distribution {
    const { errorPage, customDomain, cdk } = this.props;
    const indexPage = this.props.indexPage || "index.html";

    return new Distribution(this, "CDN", {
      scopeOverride: this,
      customDomain,
      cdk: {
        distribution: {
          // these values can be overwritten by cfDistributionProps
          defaultRootObject: indexPage,
          errorResponses:
            !errorPage || errorPage === "redirect_to_index_page"
              ? buildErrorResponsesForRedirectToIndex(indexPage)
              : buildErrorResponsesFor404ErrorPage(errorPage as string),
          ...cdk?.distribution,
          // these values can NOT be overwritten by cfDistributionProps
          defaultBehavior: this.buildDistributionBehavior(),
        },
      },
    });
  }

  private generateInvalidationId(assets: Asset[]) {
    const stack = Stack.of(this) as Stack;

    // Need the AssetHash field so the CR gets updated on each deploy
    return crypto
      .createHash("md5")
      .update(assets.map(({ assetHash }) => assetHash).join(""))
      .digest("hex");
  }

  private buildDistributionBehavior(): BehaviorOptions {
    const { cdk } = this.props;
    return {
      origin: new S3Origin(this.bucket),
      viewerProtocolPolicy: ViewerProtocolPolicy.REDIRECT_TO_HTTPS,
      functionAssociations: [
        {
          // Note: this is required in Frameworks like Astro where `index.html`
          //       is required in the URL path.
          //       https://docs.astro.build/en/guides/deploy/aws/#cloudfront-functions-setup
          function: new CfFunction(this, "CloudFrontFunction", {
            code: CfFunctionCode.fromInline(`
function handler(event) {
  var request = event.request;
  var uri = request.uri;
  
  if (uri.startsWith("/.well-known/")) {
    return request;
  }

  if (uri.endsWith("/")) {
    request.uri += "index.html";
  } else if (!uri.split("/").pop().includes(".")) {
    request.uri += ".html";
  }

  return request;
}
          `),
          }),
          eventType: CfFunctionEventType.VIEWER_REQUEST,
        },
      ],
      ...(cdk?.distribution as StaticSiteCdkDistributionProps)?.defaultBehavior,
    };
  }

  /////////////////////
  // Helper Functions
  /////////////////////

  private getS3ContentReplaceValues(): StaticSiteReplaceProps[] {
    const replaceValues: StaticSiteReplaceProps[] =
      this.props.replaceValues || [];

    Object.entries(this.props.environment || {})
      .filter(([, value]) => Token.isUnresolved(value))
      .forEach(([key, value]) => {
        const token = `{{ ${key} }}`;
        replaceValues.push(
          {
            files: "**/*.html",
            search: token,
            replace: value,
          },
          {
            files: "**/*.js",
            search: token,
            replace: value,
          }
        );
      });
    return replaceValues;
  }
}<|MERGE_RESOLUTION|>--- conflicted
+++ resolved
@@ -33,11 +33,7 @@
 import { Stack } from "./Stack.js";
 import { Distribution, DistributionDomainProps } from "./Distribution.js";
 import {
-<<<<<<< HEAD
-=======
-  BaseSiteDomainProps,
   BaseSiteFileOptions,
->>>>>>> 076e1f89
   BaseSiteReplaceProps,
   BaseSiteCdkDistributionProps,
   getBuildCmdEnvironment,
@@ -316,12 +312,8 @@
   };
 }
 
-<<<<<<< HEAD
 export interface StaticSiteDomainProps extends DistributionDomainProps {}
-=======
-export interface StaticSiteDomainProps extends BaseSiteDomainProps {}
 export interface StaticSiteFileOptions extends BaseSiteFileOptions {}
->>>>>>> 076e1f89
 export interface StaticSiteReplaceProps extends BaseSiteReplaceProps {}
 export interface StaticSiteCdkDistributionProps
   extends BaseSiteCdkDistributionProps {}
