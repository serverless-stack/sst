import {
  Api,
  Cognito,
<<<<<<< HEAD
  StaticSite
=======
  StaticSite,
  StackContext,
>>>>>>> f37521f7
} from "@serverless-stack/resources";
import * as cognito from "aws-cdk-lib/aws-cognito";

export function MyStack({ stack, app }: StackContext) {
  const auth = new Cognito(stack, "Auth", {
    cdk: {
      userPoolClient: {
        supportedIdentityProviders: [
          {
            name: "GitHub"
          }
        ],
        oAuth: {
          callbackUrls: [
            app.stage === "prod"
              ? "https://my-app.com"
              : "http://localhost:3000"
          ],
          logoutUrls: [
            app.stage === "prod"
              ? "https://my-app.com"
              : "http://localhost:3000"
          ]
        }
      }
    }
  });

  const api = new Api(stack, "api", {
    authorizers: {
      userPool: {
        type: "user_pool",
        userPool: {
          id: auth.userPoolId,
          clientIds: [auth.userPoolClientId]
        }
      }
    },
    defaults: {
      authorizer: "none"
    },
    routes: {
      "GET /public": "functions/public.handler",
      "GET /user": "functions/user.handler",
      "POST /token": "functions/token.handler",
      "GET /private": {
        function: "functions/private.handler",
        authorizer: "userPool"
      }
    }
  });

  // Allow authenticated users invoke API
  auth.attachPermissionsForAuthUsers(stack, [api]);

  // Throw error if client ID & secret are not provided
  if (!process.env.GITHUB_CLIENT_ID || !process.env.GITHUB_CLIENT_SECRET)
    throw new Error("Please set GITHUB_CLIENT_ID and GITHUB_CLIENT_SECRET");

  // Create a GitHub OIDC IDP
  const idp = new cognito.CfnUserPoolIdentityProvider(
    stack,
    "GitHubIdentityProvider",
    {
      providerName: "GitHub",
      providerType: "OIDC",
      userPoolId: auth.userPoolId,
      providerDetails: {
        client_id: process.env.GITHUB_CLIENT_ID,
        client_secret: process.env.GITHUB_CLIENT_SECRET,
        attributes_request_method: "GET",
        oidc_issuer: "https://github.com",
        authorize_scopes: "openid user",
        authorize_url: "https://github.com/login/oauth/authorize",
        token_url: api.url + "/token",
        attributes_url: api.url + "/user",
        jwks_uri: api.url + "/token"
      },
      attributeMapping: {
        email: "email",
        name: "name",
        picture: "avatar_url"
      }
    }
  );

  // attach the IDP to the client
  auth.cdk.userPoolClient.node.addDependency(idp);

  // Create a cognito userpool domain
  const domain = auth.cdk.userPool.addDomain("AuthDomain", {
    cognitoDomain: {
      domainPrefix: `${app.stage}-github-demo-oauth`
    }
  });

  // Create a React Static Site
  const site = new StaticSite(stack, "Site", {
    path: "frontend",
    buildCommand: "npm run build",
    buildOutput: "dist",
    environment: {
      VITE_APP_COGNITO_DOMAIN: domain.domainName,
      VITE_APP_STAGE: app.stage,
      VITE_APP_API_URL: api.url,
      VITE_APP_REGION: app.region,
      VITE_APP_USER_POOL_ID: auth.userPoolId,
      VITE_APP_IDENTITY_POOL_ID: auth.cognitoIdentityPoolId,
      VITE_APP_USER_POOL_CLIENT_ID: auth.userPoolClientId
    }
  });

  // Show the endpoint in the output
  stack.addOutputs({
    api_endpoint: api.url,
    auth_client_id: auth.userPoolClientId,
    domain: domain.domainName,
    site_url: site.url
  });
}<|MERGE_RESOLUTION|>--- conflicted
+++ resolved
@@ -1,12 +1,8 @@
 import {
   Api,
   Cognito,
-<<<<<<< HEAD
-  StaticSite
-=======
   StaticSite,
   StackContext,
->>>>>>> f37521f7
 } from "@serverless-stack/resources";
 import * as cognito from "aws-cdk-lib/aws-cognito";
 
@@ -16,23 +12,23 @@
       userPoolClient: {
         supportedIdentityProviders: [
           {
-            name: "GitHub"
-          }
+            name: "GitHub",
+          },
         ],
         oAuth: {
           callbackUrls: [
             app.stage === "prod"
               ? "https://my-app.com"
-              : "http://localhost:3000"
+              : "http://localhost:3000",
           ],
           logoutUrls: [
             app.stage === "prod"
               ? "https://my-app.com"
-              : "http://localhost:3000"
-          ]
-        }
-      }
-    }
+              : "http://localhost:3000",
+          ],
+        },
+      },
+    },
   });
 
   const api = new Api(stack, "api", {
@@ -41,12 +37,12 @@
         type: "user_pool",
         userPool: {
           id: auth.userPoolId,
-          clientIds: [auth.userPoolClientId]
-        }
-      }
+          clientIds: [auth.userPoolClientId],
+        },
+      },
     },
     defaults: {
-      authorizer: "none"
+      authorizer: "none",
     },
     routes: {
       "GET /public": "functions/public.handler",
@@ -54,9 +50,9 @@
       "POST /token": "functions/token.handler",
       "GET /private": {
         function: "functions/private.handler",
-        authorizer: "userPool"
-      }
-    }
+        authorizer: "userPool",
+      },
+    },
   });
 
   // Allow authenticated users invoke API
@@ -83,13 +79,13 @@
         authorize_url: "https://github.com/login/oauth/authorize",
         token_url: api.url + "/token",
         attributes_url: api.url + "/user",
-        jwks_uri: api.url + "/token"
+        jwks_uri: api.url + "/token",
       },
       attributeMapping: {
         email: "email",
         name: "name",
-        picture: "avatar_url"
-      }
+        picture: "avatar_url",
+      },
     }
   );
 
@@ -99,8 +95,8 @@
   // Create a cognito userpool domain
   const domain = auth.cdk.userPool.addDomain("AuthDomain", {
     cognitoDomain: {
-      domainPrefix: `${app.stage}-github-demo-oauth`
-    }
+      domainPrefix: `${app.stage}-github-demo-oauth`,
+    },
   });
 
   // Create a React Static Site
@@ -115,8 +111,8 @@
       VITE_APP_REGION: app.region,
       VITE_APP_USER_POOL_ID: auth.userPoolId,
       VITE_APP_IDENTITY_POOL_ID: auth.cognitoIdentityPoolId,
-      VITE_APP_USER_POOL_CLIENT_ID: auth.userPoolClientId
-    }
+      VITE_APP_USER_POOL_CLIENT_ID: auth.userPoolClientId,
+    },
   });
 
   // Show the endpoint in the output
@@ -124,6 +120,6 @@
     api_endpoint: api.url,
     auth_client_id: auth.userPoolClientId,
     domain: domain.domainName,
-    site_url: site.url
+    site_url: site.url,
   });
 }