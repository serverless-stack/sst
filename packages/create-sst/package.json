{
  "name": "create-sst",
<<<<<<< HEAD
  "version": "2.23.9",
  "homepage": "https://sst.dev",
=======
  "version": "2.23.11",
  "homepage": "https://serverless-stack.com",
>>>>>>> 6325e155
  "description": "Create Serverless Stack apps.",
  "main": "src/index.mjs",
  "bin": {
    "create-sst": "./bin/create-sst.mjs"
  },
  "exports": {
    "import": "./src/index.mjs"
  },
  "author": {
    "name": "SST",
    "url": "https://sst.dev"
  },
  "repository": {
    "type": "git",
    "url": "https://github.com/sst/sst.git",
    "directory": "packages/create-sst"
  },
  "license": "MIT",
  "publishConfig": {
    "access": "public"
  },
  "dependencies": {
    "cli-spinners": "^2.6.1",
    "commander": "^9.1.0",
    "fast-json-patch": "^3.1.1",
    "inquirer": "^8.2.2",
    "magicast": "^0.2.0",
    "node-fetch": "3.2.10",
    "ora": "^6.1.0",
    "patch-package": "^6.5.1",
    "undici": "^5.9.1"
  },
  "gitHead": "8ac2d0abc11d5de721c87658bb445e3d6c211dcf",
  "devDependencies": {
    "@tsconfig/node14": "^1.0.1",
    "@types/inquirer": "^8.2.1",
    "@types/node": "^17.0.23",
    "typescript": "^4.8.4"
  }
}<|MERGE_RESOLUTION|>--- conflicted
+++ resolved
@@ -1,13 +1,8 @@
 {
   "name": "create-sst",
-<<<<<<< HEAD
-  "version": "2.23.9",
+  "version": "2.23.11",
   "homepage": "https://sst.dev",
-=======
-  "version": "2.23.11",
-  "homepage": "https://serverless-stack.com",
->>>>>>> 6325e155
-  "description": "Create Serverless Stack apps.",
+  "description": "Create SST apps",
   "main": "src/index.mjs",
   "bin": {
     "create-sst": "./bin/create-sst.mjs"
