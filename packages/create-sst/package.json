--- conflicted
+++ resolved
@@ -1,14 +1,8 @@
 {
   "name": "create-sst",
-<<<<<<< HEAD
-  "version": "2.23.11",
+  "version": "2.23.14",
   "homepage": "https://sst.dev",
   "description": "Create SST apps",
-=======
-  "version": "2.23.14",
-  "homepage": "https://serverless-stack.com",
-  "description": "Create Serverless Stack apps.",
->>>>>>> 5fff7a6e
   "main": "src/index.mjs",
   "bin": {
     "create-sst": "./bin/create-sst.mjs"
