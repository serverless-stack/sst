"use strict";

const path = require("path");
const fs = require("fs-extra");
const chalk = require("chalk");
const WebSocket = require("ws");
const esbuild = require("esbuild");
const chokidar = require("chokidar");
const spawn = require("cross-spawn");
const allSettled = require("promise.allsettled");
const {
  logger,
  getChildLogger,
  STACK_DEPLOY_STATUS,
} = require("@serverless-stack/core");

const sstBuild = require("./build");
const sstDeploy = require("./deploy");
const paths = require("./util/paths");
<<<<<<< HEAD
const { exitWithMessage } = require("./util/processHelpers");
const { prepareCdk, applyConfig, getTsBinPath } = require("./util/cdkHelpers");
=======
const {
  prepareCdk,
  applyConfig,
  getTsBinPath,
  getEsbuildTarget,
  deploy: cdkDeploy,
  bootstrap: cdkBootstrap,
} = require("./util/cdkHelpers");
>>>>>>> 762cea7b
const array = require("../lib/array");
const { deserializeError } = require("../lib/serializeError");

// Setup logger
const wsLogger = getChildLogger("websocket");
const clientLogger = getChildLogger("client");
const builderLogger = getChildLogger("builder");

// Create Promise.allSettled shim
allSettled.shim();

const chokidarOptions = {
  persistent: true,
  ignoreInitial: true,
  followSymlinks: false,
  disableGlobbing: false,
  awaitWriteFinish: {
    pollInterval: 100,
    stabilityThreshold: 20,
  },
};
const WEBSOCKET_CLOSE_CODE = {
  NEW_CLIENT_CONNECTED: 4901,
};

let watcher;
let esbuildService;
let isLintingEnabled;

const builderState = {
  isRebuilding: false,
  entryPointsData: {}, // KEY: $srcPath/$entry/$handler
  srcPathsData: {}, // KEY: $srcPath
  watchedFilesIndex: {}, // KEY: /path/to/lambda.js          VALUE: [ entryPoint ]
  watchedCdkFilesIndex: {}, // KEY: /path/to//MyStack.js        VALUE: true
};
const entryPointDataTemplateObject = {
  srcPath: null,
  handler: null,
  tsconfig: null,
  hasError: false,
  esbuilder: null,
  inputFiles: null,
  outEntryPoint: null,
  transpilePromise: null,
  needsReTranspile: false,
  pendingRequestCallbacks: [],
};
const srcPathDataTemplateObject = {
  srcPath: null,
  tsconfig: null,
  inputFiles: null,
  lintProcess: null,
  needsReCheck: false,
  typeCheckProcess: null,
};

const clientState = {
  ws: null,
  wsKeepAliveTimer: null,
};

const MOCK_SLOW_ESBUILD_RETRANSPILE_IN_MS = 0;
const IS_TEST = process.env.__TEST__ === "true";

module.exports = async function (argv, cliInfo) {
  const config = await applyConfig(argv);

  // Deploy debug stack
  config.debugEndpoint = await deployDebugStack(argv, cliInfo, config);

  // Deploy app
  const cdkInputFiles = await deployApp(argv, cliInfo, config);

  // Start builder
  isLintingEnabled = config.lint;
  await startBuilder(cdkInputFiles);

  // Start client
  startClient(config.debugEndpoint);
};

async function deployDebugStack(argv, cliInfo, config) {
  // Do not deploy if running test
  if (IS_TEST) {
    return "ws://test-endpoint";
  }

  const stackName = `${config.stage}-${config.name}-debug-stack`;

  logger.info("");
  logger.info("=======================");
  logger.info(" Deploying debug stack");
  logger.info("=======================");
  logger.info("");

  // Note: When deploying the debug stack, the current working directory is user's app.
  //       Setting the current working directory to debug stack cdk app directory to allow
  //       Lambda Function construct be able to reference code with relative path.
  process.chdir(path.join(paths.ownPath, "assets", "debug-stack"));
  let debugStackRet;
  try {
    debugStackRet = await sstDeploy(argv, config, {
      ...cliInfo,
      cdkOptions: {
        ...cliInfo.cdkOptions,
        app: `node bin/index.js ${stackName} ${config.stage} ${config.region}`,
        output: "cdk.out",
      },
    });
  } catch (e) {
    logger.error(e);
  }

  logger.debug("debugStackRet", debugStackRet);

  // Note: Restore working directory
  process.chdir(paths.appPath);

  // Get WebSocket endpoint
  if (
    !debugStackRet ||
    debugStackRet.length !== 1 ||
    debugStackRet[0].status === STACK_DEPLOY_STATUS.FAILED
  ) {
    exitWithMessage(`Failed to deploy debug stack ${stackName}`);
  } else if (!debugStackRet[0].outputs || !debugStackRet[0].outputs.Endpoint) {
    exitWithMessage(
      `Failed to get the endpoint from the deployed debug stack ${stackName}`
    );
  }

  return debugStackRet[0].outputs.Endpoint;
}
async function deployApp(argv, cliInfo, config) {
  logger.info("");
  logger.info("===============");
  logger.info(" Deploying app");
  logger.info("===============");
  logger.info("");

  const { inputFiles } = await prepareCdk(argv, cliInfo, config);

  // When testing, we will do a build call to generate the lambda-handler.json
  if (IS_TEST) {
    await sstBuild(argv, config, cliInfo);
  } else {
    const stacks = await sstDeploy(argv, config, cliInfo);

    // Check all stacks deployed successfully
    if (stacks.some((stack) => stack.status === STACK_DEPLOY_STATUS.FAILED)) {
      exitWithMessage(`Failed to deploy the app`);
    }
  }

  return inputFiles;
}

///////////////////////
// Builder functions //
///////////////////////

async function startBuilder(cdkInputFiles) {
  builderLogger.info("");
  builderLogger.info("===================");
  builderLogger.info(" Starting debugger");
  builderLogger.info("===================");
  builderLogger.info("");

  // Load Lambda handlers to watch
  // ie. { srcPath: "src/api", handler: "api.main", bundle: {} },
  const lambdaHandlersPath = path.join(
    paths.appPath,
    paths.appBuildDir,
    "lambda-handlers.json"
  );
  const entryPoints = await fs.readJson(lambdaHandlersPath);
  if (!(await checkFileExists(lambdaHandlersPath))) {
    exitWithMessage(
      `Failed to get the Lambda handlers info from the app`,
      builderLogger
    );
  }

  // Initialize state
  initializeBuilderState(entryPoints, cdkInputFiles);

  // Run transpiler
  builderLogger.info(chalk.grey("Transpiling Lambda code..."));

  esbuildService = await esbuild.startService();
  const results = await Promise.allSettled(
    entryPoints.map(({ srcPath, handler, bundle }) =>
      // Not catching esbuild errors
      // Letting it handle the error messages for now
      transpile(srcPath, handler, bundle)
    )
  );

  const hasError = results.some((result) => result.status === "rejected");
  if (hasError) {
    stopBuilder();
    exitWithMessage("Error transpiling", builderLogger);
  }

  // Running inside test => stop builder
  if (IS_TEST) {
    const testOutputPath = path.join(
      paths.appPath,
      paths.appBuildDir,
      "test-output.json"
    );
    fs.writeFileSync(testOutputPath, JSON.stringify(builderState));
    stopBuilder();
    return;
  }

  // Validate transpiled
  const srcPaths = getAllSrcPaths();
  if (srcPaths.length === 0) {
    builderLogger.info("Nothing has been transpiled");
    return;
  }

  await Promise.all(
    srcPaths.map(async (srcPath) => {
      const lintProcess = runLint(srcPath);
      const typeCheckProcess = runTypeCheck(srcPath);
      await onLintAndTypeCheckStarted({
        srcPath,
        lintProcess,
        typeCheckProcess,
      });
    })
  );

  // Run watcher
  const allInputFiles = getAllWatchedFiles();
  watcher = chokidar
    .watch(allInputFiles, chokidarOptions)
    .on("all", onFileChange)
    .on("error", (error) => builderLogger.info(`Watch ${error}`))
    .on("ready", () => {
      builderLogger.debug(`Watcher ready for ${allInputFiles.length} files...`);
    });
}
function stopBuilder() {
  // Stop esbuild rebuild processes
  Object.keys(builderState.entryPointsData).forEach((key) => {
    if (builderState.entryPointsData[key].esbuilder !== null) {
      builderState.entryPointsData[key].esbuilder.rebuild.dispose();
    }
  });

  // Stop esbuild service
  if (esbuildService) {
    esbuildService.stop();
  }
}
async function updateBuilder() {
  builderLogger.trace(serializeState());

  const { entryPointsData, srcPathsData } = builderState;

  // Run transpiler
  Object.keys(entryPointsData).forEach((key) => {
    let {
      srcPath,
      handler,
      transpilePromise,
      needsReTranspile,
    } = entryPointsData[key];
    if (!transpilePromise && needsReTranspile) {
      const transpilePromise = reTranspiler(srcPath, handler);
      onReTranspileStarted({ srcPath, handler, transpilePromise });
    }
  });

  // Check all entrypoints transpiled, if not => wait
  const isTranspiling = Object.keys(entryPointsData).some(
    (key) => entryPointsData[key].transpilePromise
  );
  if (isTranspiling) {
    return;
  }

  // Check all entrypoints successfully transpiled, if not => do not run lint and checker
  const hasError = Object.keys(entryPointsData).some(
    (key) => entryPointsData[key].hasError
  );
  if (hasError) {
    return;
  }

  // Run linter and type checker
  await Promise.all(
    Object.keys(srcPathsData).map(async (srcPath) => {
      let { lintProcess, typeCheckProcess, needsReCheck } = srcPathsData[
        srcPath
      ];
      if (needsReCheck) {
        // stop existing linter & type checker
        lintProcess && lintProcess.kill();
        typeCheckProcess && typeCheckProcess.kill();

        // start new linter & type checker
        lintProcess = runLint(srcPath);
        typeCheckProcess = runTypeCheck(srcPath);

        await onLintAndTypeCheckStarted({
          srcPath,
          lintProcess,
          typeCheckProcess,
        });
      }
    })
  );
}

async function onFileChange(ev, file) {
  builderLogger.debug(`File change: ${file}`);

  // Handle CDK code changed
  if (builderState.watchedCdkFilesIndex[file]) {
    builderLogger.info(
      "Detected a change in your CDK constructs. Restart the debugger to deploy the changes."
    );
    return;
  }

  // Get entrypoints changed
  const entryPointKeys = builderState.watchedFilesIndex[file];
  if (!entryPointKeys) {
    builderLogger.debug("File is not linked to the entry points");
    return;
  }

  // Mark changed entrypoints
  entryPointKeys.map((key) => {
    builderState.entryPointsData[key].needsReTranspile = true;
  });

  await updateBuilder();
}
function onTranspileSucceeded(
  srcPath,
  handler,
  { tsconfig, esbuilder, outEntryPoint, inputFiles }
) {
  const key = buildEntryPointKey(srcPath, handler);
  // Update entryPointsData
  builderState.entryPointsData[key] = {
    ...builderState.entryPointsData[key],
    tsconfig,
    esbuilder,
    inputFiles,
    outEntryPoint,
  };

  // Update srcPath index
  builderState.srcPathsData[srcPath] = {
    ...srcPathDataTemplateObject,
    srcPath,
    tsconfig,
    inputFiles,
  };

  // Update inputFiles
  inputFiles.forEach((file) => {
    builderState.watchedFilesIndex[file] =
      builderState.watchedFilesIndex[file] || [];
    builderState.watchedFilesIndex[file].push(key);
  });
}
function onReTranspileStarted({ srcPath, handler, transpilePromise }) {
  const key = buildEntryPointKey(srcPath, handler);

  // Print rebuilding message
  if (!builderState.isRebuilding) {
    builderState.isRebuilding = true;
    builderLogger.info("Rebuilding...");
  }

  // Update entryPointsData
  builderState.entryPointsData[key] = {
    ...builderState.entryPointsData[key],
    needsReTranspile: false,
    transpilePromise,
  };
}
async function onReTranspileSucceeded(srcPath, handler, { inputFiles }) {
  const key = buildEntryPointKey(srcPath, handler);

  // Note: If the handler included new files, while re-transpiling, the new files
  //       might have been updated. And because the new files has not been added to
  //       the watcher yet, onFileChange() wouldn't get called. We need to re-transpile
  //       again.
  const oldInputFiles = builderState.entryPointsData[key].inputFiles;
  const inputFilesDiff = diffInputFiles(oldInputFiles, inputFiles);
  const hasNewInputFiles = inputFilesDiff.add.length > 0;

  // Update entryPointsData
  builderState.entryPointsData[key] = {
    ...builderState.entryPointsData[key],
    inputFiles,
    hasError: false,
    transpilePromise: null,
    needsReTranspile:
      builderState.entryPointsData[key].needsReTranspile || hasNewInputFiles,
  };

  // Update srcPathsData
  const srcPathInputFiles = Object.keys(builderState.entryPointsData)
    .filter((key) => builderState.entryPointsData[key].srcPath === srcPath)
    .map((key) => builderState.entryPointsData[key].inputFiles)
    .flat();
  builderState.srcPathsData[srcPath] = {
    ...builderState.srcPathsData[srcPath],
    inputFiles: array.unique(srcPathInputFiles),
    needsReCheck: true,
  };

  // Update watched files index
  inputFilesDiff.add.forEach((file) => {
    builderState.watchedFilesIndex[file] =
      builderState.watchedFilesIndex[file] || [];
    builderState.watchedFilesIndex[file].push(key);
  });
  inputFilesDiff.remove.forEach((file) => {
    const index = builderState.watchedFilesIndex[file].indexOf(key);
    if (index > -1) {
      builderState.watchedFilesIndex[file].splice(index, 1);
    }
    if (builderState.watchedFilesIndex[file] === 0) {
      delete builderState.watchedFilesIndex[file];
    }
  });

  // Update watcher
  if (inputFilesDiff.add.length > 0) {
    watcher.add(inputFilesDiff.add);
  }
  if (inputFilesDiff.remove.length > 0) {
    await watcher.unwatch(inputFilesDiff.remove);
  }

  // Fullfil pending requests
  if (!builderState.entryPointsData[key].needsReTranspile) {
    builderState.entryPointsData[key].pendingRequestCallbacks.forEach(
      ({ resolve }) => {
        resolve();
      }
    );
  }

  await updateBuilder();
}
async function onReTranspileFailed(srcPath, handler) {
  const key = buildEntryPointKey(srcPath, handler);

  // Update entryPointsData
  builderState.entryPointsData[key] = {
    ...builderState.entryPointsData[key],
    hasError: true,
    transpilePromise: null,
  };

  // Fullfil pending requests
  if (!builderState.entryPointsData[key].needsReTranspile) {
    builderState.entryPointsData[key].pendingRequestCallbacks.forEach(
      ({ reject }) => {
        reject(`Failed to transpile srcPath ${srcPath} handler ${handler}`);
      }
    );
  }

  await updateBuilder();
}
async function onLintAndTypeCheckStarted({
  srcPath,
  lintProcess,
  typeCheckProcess,
}) {
  // Note:
  // - lintProcess can be null if linting is disabled
  // - typeCheck can be null if there is no typescript files

  // Update srcPath index
  builderState.srcPathsData[srcPath] = {
    ...builderState.srcPathsData[srcPath],
    lintProcess,
    typeCheckProcess,
    needsReCheck: false,
  };

  // Print rebuilding message
  const isChecking = Object.keys(builderState.srcPathsData).some(
    (key) =>
      builderState.srcPathsData[key].lintProcess ||
      builderState.srcPathsData[key].typeCheckProcess
  );
  if (!isChecking && builderState.isRebuilding) {
    builderState.isRebuilding = false;
    builderLogger.info("Done building");
  }

  await updateBuilder();
}
async function onLintDone(srcPath) {
  builderState.srcPathsData[srcPath] = {
    ...builderState.srcPathsData[srcPath],
    lintProcess: null,
  };

  // Print rebuilding message
  const isChecking = Object.keys(builderState.srcPathsData).some(
    (key) =>
      builderState.srcPathsData[key].lintProcess ||
      builderState.srcPathsData[key].typeCheckProcess
  );
  if (!isChecking && builderState.isRebuilding) {
    builderState.isRebuilding = false;
    builderLogger.info("Done building");
  }

  await updateBuilder();
}
async function onTypeCheckDone(srcPath) {
  builderState.srcPathsData[srcPath] = {
    ...builderState.srcPathsData[srcPath],
    typeCheckProcess: null,
  };

  // Print rebuilding message
  const isChecking = Object.keys(builderState.srcPathsData).some(
    (key) =>
      builderState.srcPathsData[key].lintProcess ||
      builderState.srcPathsData[key].typeCheckProcess
  );
  if (!isChecking && builderState.isRebuilding) {
    builderState.isRebuilding = false;
    builderLogger.info("Done building");
  }

  await updateBuilder();
}

async function transpile(srcPath, handler, bundle) {
  // Sample input:
  //  srcPath     'service'
  //  handler     'src/lambda.handler'
  //
  // Sample output path:
  //  metafile    'services/user-service/.build/.esbuild.service-src-lambda-hander.json'
  //  fullPath    'services/user-service/src/lambda.js'
  //  outSrcPath  'services/user-service/.build/src'
  //
  // Transpiled .js and .js.map are output in .build folder with original handler structure path

  const metafile = getEsbuildMetafilePath(srcPath, handler);
  const fullPath = await getHandlerFilePath(srcPath, handler);
  const outSrcPath = path.join(
    srcPath,
    paths.appBuildDir,
    path.dirname(handler)
  );

  const tsconfigPath = path.join(paths.appPath, srcPath, "tsconfig.json");
  const isTs = await checkFileExists(tsconfigPath);
  const tsconfig = isTs ? tsconfigPath : undefined;

  const esbuildOptions = {
    external: await getEsbuildExternal(srcPath),
    loader: getEsbuildLoader(bundle),
    metafile,
    tsconfig,
    bundle: true,
    format: "cjs",
    sourcemap: true,
    platform: "node",
    incremental: true,
    entryPoints: [fullPath],
    target: [getEsbuildTarget()],
    color: process.env.NO_COLOR !== "true",
    outdir: path.join(paths.appPath, outSrcPath),
  };

  builderLogger.debug(`Transpiling ${handler}...`);

  const esbuilder = await esbuildService.build(esbuildOptions);

  const handlerParts = path.basename(handler).split(".");
  const outHandler = handlerParts.pop();
  const outEntry = `${handlerParts.join(".")}.js`;

  return onTranspileSucceeded(srcPath, handler, {
    tsconfig,
    esbuilder,
    outEntryPoint: {
      entry: outEntry,
      handler: outHandler,
      srcPath: outSrcPath,
      origHandlerFullPosixPath: `${srcPath}/${handler}`,
    },
    inputFiles: await getInputFilesFromEsbuildMetafile(metafile),
  });
}
async function reTranspiler(srcPath, handler) {
  try {
    const key = buildEntryPointKey(srcPath, handler);
    const { esbuilder } = builderState.entryPointsData[key];
    await esbuilder.rebuild();

    // Mock esbuild taking long to rebuild
    if (MOCK_SLOW_ESBUILD_RETRANSPILE_IN_MS) {
      builderLogger.debug(
        `Mock rebuild wait (${MOCK_SLOW_ESBUILD_RETRANSPILE_IN_MS}ms)...`
      );
      await sleep(MOCK_SLOW_ESBUILD_RETRANSPILE_IN_MS);
      builderLogger.debug(`Mock rebuild wait done`);
    }

    const metafile = getEsbuildMetafilePath(srcPath, handler);
    const inputFiles = await getInputFilesFromEsbuildMetafile(metafile);
    await onReTranspileSucceeded(srcPath, handler, { inputFiles });
  } catch (e) {
    builderLogger.error("reTranspiler error", e);
    await onReTranspileFailed(srcPath, handler);
  }
}

function runLint(srcPath) {
  if (!isLintingEnabled) {
    return null;
  }

  let { inputFiles } = builderState.srcPathsData[srcPath];

  inputFiles = inputFiles.filter(
    (file) =>
      file.indexOf("node_modules") === -1 &&
      (file.endsWith(".ts") || file.endsWith(".js"))
  );

  const cp = spawn(
    "node",
    [
      path.join(paths.appBuildPath, "eslint.js"),
      process.env.NO_COLOR === "true" ? "--no-color" : "--color",
      ...inputFiles,
    ],
    { stdio: "inherit", cwd: paths.ownPath }
  );

  cp.on("close", (code) => {
    builderLogger.debug(`linter exited with code ${code}`);
    onLintDone(srcPath);
  });

  return cp;
}
function runTypeCheck(srcPath) {
  const { tsconfig, inputFiles } = builderState.srcPathsData[srcPath];
  const tsFiles = inputFiles.filter((file) => file.endsWith(".ts"));

  if (tsFiles.length === 0) {
    return null;
  }

  if (tsconfig === undefined) {
    builderLogger.error(
      `Cannot find a "tsconfig.json" in the function's srcPath: ${path.resolve(
        srcPath
      )}`
    );
    return null;
  }

  const cp = spawn(
    getTsBinPath(),
    [
      "--noEmit",
      "--pretty",
      process.env.NO_COLOR === "true" ? "false" : "true",
    ],
    {
      stdio: "inherit",
      cwd: path.join(paths.appPath, srcPath),
    }
  );

  cp.on("close", (code) => {
    builderLogger.debug(`type checker exited with code ${code}`);
    onTypeCheckDone(srcPath);
  });

  return cp;
}

/////////////////////////////
// Builder State functions //
/////////////////////////////

function initializeBuilderState(entryPoints, cdkInputFiles) {
  // Initialize 'entryPointsData' state
  entryPoints.forEach(({ srcPath, handler }) => {
    const key = buildEntryPointKey(srcPath, handler);
    builderState.entryPointsData[key] = {
      ...entryPointDataTemplateObject,
      srcPath,
      handler,
    };
  });

  // Initialize 'watchedCdkFilesIndex' state
  cdkInputFiles.forEach((file) => {
    builderState.watchedCdkFilesIndex[file] = true;
  });
}

function buildEntryPointKey(srcPath, handler) {
  return `${srcPath}/${handler}`;
}
function getAllWatchedFiles() {
  return [
    ...Object.keys(builderState.watchedFilesIndex),
    ...Object.keys(builderState.watchedCdkFilesIndex),
  ];
}
function getAllSrcPaths() {
  return Object.keys(builderState.srcPathsData);
}
function serializeState() {
  const {
    isRebuilding,
    entryPointsData,
    srcPathsData,
    watchedFilesIndex,
  } = builderState;
  return JSON.stringify(
    {
      isRebuilding,
      entryPointsData: Object.keys(entryPointsData).reduce(
        (acc, key) => ({
          ...acc,
          [key]: {
            hasError: entryPointsData[key].hasError,
            inputFiles: entryPointsData[key].inputFiles,
            transpilePromise:
              entryPointsData[key].transpilePromise && "<Promise>",
            needsReTranspile: entryPointsData[key].needsReTranspile,
          },
          //[key]: { ...entryPointsData[key],
          //  transpilePromise: entryPointsData[key].transpilePromise && '<Promise>'
          //},
        }),
        {}
      ),
      srcPathsData: Object.keys(srcPathsData).reduce(
        (acc, key) => ({
          ...acc,
          [key]: {
            inputFiles: srcPathsData[key].inputFiles,
            lintProcess: srcPathsData[key].lintProcess && "<ChildProcess>",
            typeCheckProcess:
              srcPathsData[key].typeCheckProcess && "<ChildProcess>",
            needsReCheck: srcPathsData[key].needsReCheck,
          },
          //[key]: { ...srcPathsData[key],
          //  lintProcess: srcPathsData[key].lintProcess && '<ChildProcess>',
          //  typeCheckProcess: srcPathsData[key].typeCheckProcess && '<ChildProcess>',
          //},
        }),
        {}
      ),
      watchedFilesIndex,
    },
    null,
    2
  );
}

////////////////////////////
// Builder Util functions //
////////////////////////////

async function checkFileExists(file) {
  return fs.promises
    .access(file, fs.constants.F_OK)
    .then(() => true)
    .catch(() => false);
}

async function getHandlerFilePath(srcPath, handler) {
  const parts = handler.split(".");
  const name = parts[0];

  const tsFile = path.join(paths.appPath, srcPath, `${name}.ts`);
  if (await checkFileExists(tsFile)) {
    return tsFile;
  }

  return path.join(paths.appPath, srcPath, `${name}.js`);
}

async function getEsbuildExternal(srcPath) {
  let externals;

  try {
    const packageJson = await fs.readJson(path.join(srcPath, "package.json"));
    externals = Object.keys({
      ...(packageJson.dependencies || {}),
      ...(packageJson.devDependencies || {}),
      ...(packageJson.peerDependencies || {}),
    });
  } catch (e) {
    builderLogger.warn(`No package.json found in ${srcPath}`);
    externals = [];
  }

  return externals;
}

function getEsbuildLoader(bundle) {
  if (bundle) {
    return bundle.loader || {};
  }
  return undefined;
}

async function getTranspiledHandler(srcPath, handler) {
  const key = buildEntryPointKey(srcPath, handler);
  const entryPointData = builderState.entryPointsData[key];
  if (entryPointData.transpilePromise || entryPointData.needsReTranspile) {
    builderLogger.debug(`Waiting for re-transpiler output for ${handler}...`);
    await new Promise((resolve, reject) =>
      entryPointData.pendingRequestCallbacks.push({ resolve, reject })
    );
    builderLogger.debug(`Waited for re-transpiler output for ${handler}`);
  }

  return entryPointData.outEntryPoint;
}

function getEsbuildMetafilePath(srcPath, handler) {
  const key = `${srcPath}/${handler}`.replace(/[/.]/g, "-");
  const outSrcFullPath = path.join(paths.appPath, srcPath, paths.appBuildDir);

  return path.join(outSrcFullPath, `.esbuild.${key}.json`);
}

async function getInputFilesFromEsbuildMetafile(file) {
  let metaJson;

  try {
    metaJson = await fs.readJson(file);
  } catch (e) {
    builderLogger.error("There was a problem reading the build metafile", e);
  }

  return Object.keys(metaJson.inputs).map((input) => path.resolve(input));
}

function diffInputFiles(oldList, newList) {
  const remove = [];
  const add = [];

  oldList.forEach((item) => newList.indexOf(item) === -1 && remove.push(item));
  newList.forEach((item) => oldList.indexOf(item) === -1 && add.push(item));

  return { add, remove };
}
function sleep(ms) {
  return new Promise((resolve) => setTimeout(resolve, ms));
}

///////////////////////////////
// Websocke Client functions //
///////////////////////////////

function startClient(debugEndpoint) {
  wsLogger.debug("startClient", debugEndpoint);

  // Do not deploy if running test
  if (IS_TEST) {
    return;
  }

  clientState.ws = new WebSocket(debugEndpoint);

  clientState.ws.on("open", () => {
    wsLogger.debug("WebSocket connection opened");
    clientState.ws.send(JSON.stringify({ action: "client.register" }));
    startKeepAliveMonitor();
  });

  clientState.ws.on("close", (code, reason) => {
    wsLogger.debug("Websocket connection closed", { code, reason });

    // Case: disconnected due to new client connected => do not reconnect
    if (code === WEBSOCKET_CLOSE_CODE.NEW_CLIENT_CONNECTED) {
      wsLogger.debug("Websocket connection closed due to new client connected");
      return;
    }

    // Case: disconnected due to 10min idle or 2hr WebSocket connection limit => reconnect
    wsLogger.debug("Reconnecting to websocket server...");
    startClient(debugEndpoint);
  });

  clientState.ws.on("error", (e) => {
    wsLogger.error("WebSocket connection error", e);
  });

  clientState.ws.on("message", onClientMessage);
}

function startKeepAliveMonitor() {
  wsLogger.debug("startKeepAliveMonitor");

  // Cancel existing keep-alive timer
  if (clientState.wsKeepAliveTimer) {
    clearTimeout(clientState.wsKeepAliveTimer);
    wsLogger.debug("Old keep-alive timer cleared");
  }

  // Create keep-alive timer
  wsLogger.debug("Creating new keep-alive timer...");
  clientState.ws.send(JSON.stringify({ action: "client.heartbeat" }));
  clientState.wsKeepAliveTimer = setInterval(() => {
    if (clientState.ws) {
      wsLogger.debug("Sending keep-alive call");
      clientState.ws.send(JSON.stringify({ action: "client.keepAlive" }));
    }
  }, 60000);
}

async function onClientMessage(message) {
  clientLogger.debug("onClientMessage", message);

  const data = JSON.parse(message);

  // Handle actions
  if (data.action === "server.clientRegistered") {
    clientLogger.info("Debug session started. Listening for requests...");
    clientLogger.debug(`Client connection id: ${data.clientConnectionId}`);
    return;
  }
  if (data.action === "server.clientDisconnectedDueToNewClient") {
    clientLogger.warn(
      "A new debug session has been started. This session will be closed..."
    );
    clientState.ws.close(WEBSOCKET_CLOSE_CODE.NEW_CLIENT_CONNECTED);
    return;
  }
  if (data.action === "server.failedToSendResponseDueToStubDisconnected") {
    // TODO help user find out why the stub function was disconnected. Maybe pull up
    //      CloudWatch logs for websocket server and the stub.
    clientLogger.error(
      chalk.grey(data.debugRequestId) +
        " Failed to send response because the Lambda function is disconnected"
    );
    return;
  }
  if (data.action === "server.failedToSendResponseDueToUnknown") {
    // TODO help user find out why the stub function was disconnected. Maybe pull up
    //      CloudWatch logs for websocket server and the stub.
    clientLogger.error(
      chalk.grey(data.debugRequestId) +
        " Failed to send response to the Lambda function"
    );
    return;
  }
  if (data.action !== "stub.lambdaRequest") {
    clientLogger.debug("Unkonwn websocket message received.");
    return;
  }

  clientLogger.debug("Parsing message data");
  const {
    stubConnectionId,
    event,
    context,
    env,
    debugRequestId,
    debugRequestTimeoutInMs,
    debugSrcPath,
    debugSrcHandler,
  } = data;

  // Print request info
  const eventSource = parseEventSource(event);
  const eventSourceDesc =
    eventSource === null
      ? " invoked"
      : ` invoked by ${chalk.cyan(eventSource)}`;
  clientLogger.info(
    chalk.grey(
      `${context.awsRequestId} REQUEST ${chalk.cyan(
        env.AWS_LAMBDA_FUNCTION_NAME
      )} [${debugSrcPath}/${debugSrcHandler}]${eventSourceDesc}`
    )
  );
  clientLogger.debug("Lambda event", JSON.stringify(event));

  // Get memory setting
  // From Lambda /var/runtime/bootstrap
  // https://link.medium.com/7ir11kKjwbb
  const newSpace = Math.floor(context.memoryLimitInMB / 10);
  const semiSpace = Math.floor(newSpace / 2);
  const oldSpace = context.memoryLimitInMB - newSpace;
  clientLogger.debug("Lambda memory settings", {
    newSpace,
    semiSpace,
    oldSpace,
  });

  // Get timeout setting
  const timeoutAt = Date.now() + debugRequestTimeoutInMs;
  clientLogger.debug("Lambda timeout settings", { timeoutAt });

  // Get transpiled handler
  let transpiledHandler;
  try {
    transpiledHandler = await getTranspiledHandler(
      debugSrcPath,
      debugSrcHandler
    );
    clientLogger.debug("Transpiled handler", { debugSrcPath, debugSrcHandler });
  } catch (e) {
    clientLogger.error("Get transspiler handler error", e);
    // TODO: Handle esbuild transpilation error
    return;
  }

  // Invoke local function
  clientLogger.debug("Invoking local function...");
  let lambdaResponse;
  const lambda = spawn(
    // The spawned command used to be just "node", and it caused `yarn start` to fail on Windows 10 with error:
    //    Error: EBADF: bad file descriptor, uv_pipe_open
    // The issue only happens when using spawn with ipc. It is find if "ipc" isnot used. According to this
    // GitHub issue - https://github.com/vercel/vercel/issues/3338, the cause is spawn cannot find "node".
    // Hence the fix is to specify the full path of the node executable.
    path.join(path.dirname(process.execPath), "node"),
    [
      `--max-old-space-size=${oldSpace}`,
      `--max-semi-space-size=${semiSpace}`,
      "--max-http-header-size=81920", // HTTP header limit of 8KB
      path.join(paths.ownPath, "assets", "lambda-invoke", "bootstrap.js"),
      JSON.stringify(event),
      JSON.stringify(context),
      timeoutAt,
      path.join(transpiledHandler.srcPath, transpiledHandler.entry),
      transpiledHandler.handler,
      transpiledHandler.origHandlerFullPosixPath,
      paths.appBuildDir,
    ],
    {
      stdio: ["inherit", "inherit", "inherit", "ipc"],
      cwd: paths.appPath,
      env: { ...process.env, ...env, IS_LOCAL: true },
    }
  );

  // Start timeout timer
  const timer = startLambdaTimeoutTimer(lambda, handleResponse, timeoutAt);
  clientLogger.debug("Lambda timeout timer started");

  function parseEventSource(event) {
    try {
      // HTTP
      if (
        ["2.0", "1.0"].includes(event.version) &&
        event.requestContext.apiId
      ) {
        return event.version === "1.0"
          ? `API ${event.httpMethod} ${event.path}`
          : `API ${event.requestContext.http.method} ${event.rawPath}`;
      }

      // HTTP Authorizer
      if (["TOKEN", "REQUEST"].includes(event.type) && event.methodArn) {
        return "API authorizer";
      }

      if (event.Records && event.Records.length > 0) {
        // SNS
        if (event.Records[0].EventSource === "aws:sns") {
          // TopicArn: arn:aws:sns:us-east-1:123456789012:ExampleTopic
          const topics = array.unique(
            event.Records.map((record) => record.Sns.TopicArn.split(":").pop())
          );
          return topics.length === 1
            ? `SNS topic ${topics[0]}`
            : `SNS topics: ${topics.join(", ")}`;
        }
        // SQS
        if (event.Records.EventSource === "aws:sqs") {
          // eventSourceARN: arn:aws:sqs:us-east-1:123456789012:MyQueue
          const names = array.unique(
            event.Records.map((record) =>
              record.eventSourceARN.split(":").pop()
            )
          );
          return names.length === 1
            ? `SQS queue ${names[0]}`
            : `SQS queues: ${names.join(", ")}`;
        }
        // DynamoDB
        if (event.Records.EventSource === "aws:dynamodb") {
          return "DynamoDB";
        }
      }
    } catch (e) {
      clientLogger.debug("Failed to parse event source", e);
    }

    return null;
  }

  function handleResponse(response) {
    clientLogger.debug("Lambda response received", response);

    switch (response.type) {
      case "success":
      case "failure":
      case "timeout":
      case "exit":
        lambdaResponse = response;
        break;
      default:
    }
  }

  function returnLambdaResponse() {
    clientLogger.debug("Lambda exited");

    // Handle timeout: do not send a response, let stub timeout
    if (lambdaResponse.type === "timeout") {
      clientLogger.info(
        chalk.grey(
          `${context.awsRequestId} ${chalk.red("ERROR")} Lambda timed out`
        )
      );
      return;
    }

    // Handle success/failure
    else if (lambdaResponse.type === "success") {
      clientLogger.info(
        chalk.grey(
          `${context.awsRequestId} RESPONSE ${JSON.stringify(
            lambdaResponse.data
          )}`
        )
      );
    } else if (lambdaResponse.type === "failure") {
      clientLogger.info(
        `${chalk.grey(context.awsRequestId)} ${chalk.red("ERROR")}`,
        deserializeError(lambdaResponse.error)
      );
    } else if (lambdaResponse.type === "exit") {
      const message =
        lambdaResponse.code === 0
          ? "Runtime exited without providing a reason"
          : `Runtime exited with error: exit status ${lambdaResponse.code}`;
      clientLogger.info(
        `${chalk.grey(context.awsRequestId)} ${chalk.red("ERROR")}`,
        message
      );
    }
    clientState.ws.send(
      JSON.stringify({
        debugRequestId,
        stubConnectionId,
        action: "client.lambdaResponse",
        responseData: lambdaResponse.data,
        responseError: lambdaResponse.error,
        responseExitCode: lambdaResponse.code,
      })
    );
  }

  lambda.on("message", handleResponse);
  lambda.on("exit", function (code) {
    // Did not receive a response. Most likely the user's handler code
    // called process.exit. This is the case with running Express inside
    // Lambda.
    if (!lambdaResponse) {
      handleResponse({ type: "exit", code });
    }
    returnLambdaResponse();
    clearTimeout(timer);
  });
}

function startLambdaTimeoutTimer(lambda, handleResponse, timeoutAt) {
  clientLogger.debug("Called");

  // Calculate ms left for the function execution. Do not use the
  // `debugRequestTimeoutInMs` value because time has passed since the
  // request was received (ie. time spent to spawn). If `debugRequestTimeoutInMs`
  // were used, calling getRemainingTimeInMillis() inside the function code
  // can return negative value.
  return setTimeout(function () {
    handleResponse({ type: "timeout" });

    try {
      clientLogger.debug("Killing timed out Lambda function");
      process.kill(lambda.pid, "SIGKILL");
    } catch (e) {
      clientLogger.error("Failed to kill timed out Lambda", e);
    }
  }, timeoutAt - Date.now());
}<|MERGE_RESOLUTION|>--- conflicted
+++ resolved
@@ -17,19 +17,13 @@
 const sstBuild = require("./build");
 const sstDeploy = require("./deploy");
 const paths = require("./util/paths");
-<<<<<<< HEAD
 const { exitWithMessage } = require("./util/processHelpers");
-const { prepareCdk, applyConfig, getTsBinPath } = require("./util/cdkHelpers");
-=======
 const {
   prepareCdk,
   applyConfig,
   getTsBinPath,
   getEsbuildTarget,
-  deploy: cdkDeploy,
-  bootstrap: cdkBootstrap,
 } = require("./util/cdkHelpers");
->>>>>>> 762cea7b
 const array = require("../lib/array");
 const { deserializeError } = require("../lib/serializeError");
 
