"use strict";

import chalk from "chalk";
import { logger, Bootstrap } from "@serverless-stack/core";

import { synth, validatePropsForJs } from "./util/cdkHelpers.mjs";

export default async function (argv, config, cliInfo) {
  logger.info(chalk.grey("Synthesizing CDK"));

<<<<<<< HEAD
=======
  // Deploy bootstrap stack
  await Bootstrap.bootstrap(config, cliInfo);

>>>>>>> 847de995
  const { stacks } = await synth(cliInfo.cdkOptions);
  validatePropsForJs(config);
  printStacks(stacks, cliInfo.yarn);
}

function printStacks(stacks, usingYarn) {
  const l = stacks.length;
  const stacksCopy = l === 1 ? "stack" : "stacks";
  const deployCmd = usingYarn ? "yarn sst deploy" : "npx sst deploy";

  logger.info(
    `\nSuccessfully compiled ${l} ${stacksCopy} to ${chalk.cyan(
      ".build/cdk.out"
    )}:\n`
  );

  for (var i = 0; i < l; i++) {
    const stack = stacks[i];
    logger.info(`  ${chalk.cyan(stack.name)}`);
  }

  logger.info(`\nRun ${chalk.cyan(deployCmd)} to deploy to AWS.`);
}<|MERGE_RESOLUTION|>--- conflicted
+++ resolved
@@ -8,12 +8,9 @@
 export default async function (argv, config, cliInfo) {
   logger.info(chalk.grey("Synthesizing CDK"));
 
-<<<<<<< HEAD
-=======
   // Deploy bootstrap stack
   await Bootstrap.bootstrap(config, cliInfo);
 
->>>>>>> 847de995
   const { stacks } = await synth(cliInfo.cdkOptions);
   validatePropsForJs(config);
   printStacks(stacks, cliInfo.yarn);
