{
  "name": "@serverless-stack/cli",
  "version": "0.51.1",
  "description": "A CLI to help deploy Serverless Stack apps.",
  "scripts": {
    "build": "docker run --rm -v ${PWD}/scripts/util/dotnet-bootstrap:/tmp/bootstrap mcr.microsoft.com/dotnet/sdk:3.1 bash -c \"cd /tmp/bootstrap && dotnet publish --output release --configuration Release --framework netcoreapp3.1 --self-contained false -nologo --verbosity minimal /target:Rebuild\"",
    "build-console": "cd assets/console && yarn build && cd ../..",
    "prepare": "node ./bin/sync-cdk-version.js && yarn run build-console",
    "jest-clear-cache": "jest --clearCache",
    "test": "jest"
  },
  "bin": {
    "sst": "./bin/scripts.js"
  },
  "jest": {
    "setupFilesAfterEnv": [
      "<rootDir>/test/helpers/setup-tests.js"
    ],
    "testPathIgnorePatterns": [
      "<rootDir>/scripts",
      "<rootDir>/test/jest/test",
      "<rootDir>/test/jest-ts/test",
      "<rootDir>/test/template-app/test",
      "<rootDir>/test/template-app-ts/test"
    ]
  },
  "author": {
    "name": "Serverless Stack",
    "url": "https://serverless-stack.com"
  },
  "license": "MIT",
  "publishConfig": {
    "access": "public"
  },
  "repository": {
    "type": "git",
    "url": "https://github.com/serverless-stack/serverless-stack.git",
    "directory": "packages/cli"
  },
  "homepage": "https://serverless-stack.com",
  "dependencies": {
    "@aws-cdk/aws-apigatewayv2": "1.126.0",
    "@aws-cdk/aws-dynamodb": "1.126.0",
    "@aws-cdk/aws-iam": "1.126.0",
    "@aws-cdk/aws-lambda": "1.126.0",
    "@aws-cdk/core": "1.126.0",
    "@babel/core": "^7.10.5",
    "@babel/eslint-parser": "^7.11.3",
    "@babel/eslint-plugin": "^7.11.3",
    "@babel/plugin-proposal-class-properties": "^7.10.4",
    "@babel/preset-env": "^7.10.4",
<<<<<<< HEAD
    "@serverless-stack/aws-lambda-ric": "^2.0.6",
    "@serverless-stack/core": "^0.48.0",
    "@serverless-stack/resources": "^0.48.0",
=======
    "@serverless-stack/aws-lambda-ric": "^2.0.8",
    "@serverless-stack/core": "^0.51.1",
    "@serverless-stack/resources": "^0.51.1",
>>>>>>> 35b09d83
    "@types/jest": "^27.0.2",
    "@types/node": "^14.0.27",
    "@typescript-eslint/eslint-plugin": "^4.15.1",
    "@typescript-eslint/parser": "^4.15.1",
    "apollo-server-express": "^2.25.2",
    "aws-cdk": "1.126.0",
    "aws-sdk": "^2.761.0",
    "body-parser": "^1.19.0",
    "chalk": "^4.1.0",
    "chokidar": "^3.4.3",
    "core-js": "^3.6.5",
    "cross-spawn": "^7.0.3",
    "detect-port-alt": "^1.1.6",
    "esbuild": "^0.12.20",
    "esbuild-runner": "^2.2.1",
    "eslint": "^7.16.0",
    "eslint-config-serverless-stack": "^0.51.1",
    "express": "^4.17.1",
    "fast-safe-stringify": "^2.0.6",
    "fs-extra": "^9.0.1",
    "graphql": "^15.5.1",
    "is-root": "^2.1.0",
    "jest": "^27.3.1",
    "node-fetch": "^2.6.1",
    "open": "^8.4.0",
    "promise.allsettled": "^1.0.2",
    "prompts": "^2.4.1",
    "source-map-support": "^0.5.19",
    "ts-jest": "^26.1.4",
    "typescript": "^4.4.3",
    "ws": "^7.4.0",
    "yargs": "^15.4.1"
  },
  "devDependencies": {
    "replace-in-file": "^6.1.0"
  },
  "gitHead": "5b79ddb145319bf1cf348f72d48e8371f3317e93"
}<|MERGE_RESOLUTION|>--- conflicted
+++ resolved
@@ -49,15 +49,9 @@
     "@babel/eslint-plugin": "^7.11.3",
     "@babel/plugin-proposal-class-properties": "^7.10.4",
     "@babel/preset-env": "^7.10.4",
-<<<<<<< HEAD
-    "@serverless-stack/aws-lambda-ric": "^2.0.6",
-    "@serverless-stack/core": "^0.48.0",
-    "@serverless-stack/resources": "^0.48.0",
-=======
     "@serverless-stack/aws-lambda-ric": "^2.0.8",
     "@serverless-stack/core": "^0.51.1",
     "@serverless-stack/resources": "^0.51.1",
->>>>>>> 35b09d83
     "@types/jest": "^27.0.2",
     "@types/node": "^14.0.27",
     "@typescript-eslint/eslint-plugin": "^4.15.1",
